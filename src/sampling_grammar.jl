using StatsBase
"""
    Contains all function for sampling expressions and from expressions
"""


"""
    rand(::Type{RuleNode}, grammar::AbstractGrammar, max_depth::Int=10)

Generates a random [`RuleNode`](@ref) of arbitrary type and maximum depth max_depth.
"""
function Base.rand(::Type{RuleNode}, grammar::AbstractGrammar, max_depth::Int=10)
    random_type = StatsBase.sample(grammar.types)
    dmap = mindepth_map(grammar)
    return rand(RuleNode, grammar, random_type, dmap, max_depth)
end

"""
    rand(::Type{RuleNode}, grammar::AbstractGrammar, typ::Symbol, max_depth::Int=10)

Generates a random [`RuleNode`](@ref) of return type typ and maximum depth max_depth.
"""
function Base.rand(::Type{RuleNode}, grammar::AbstractGrammar, typ::Symbol, max_depth::Int=10)
    dmap = mindepth_map(grammar)
    return rand(RuleNode, grammar, typ, dmap, max_depth)
end


"""
    rand(::Type{RuleNode}, grammar::AbstractGrammar, typ::Symbol, dmap::AbstractVector{Int}, max_depth::Int=10)

Generates a random [`RuleNode`](@ref), i.e. an expression tree, of root type typ and maximum depth max_depth guided by a depth map dmap if possible.
"""
function Base.rand(::Type{RuleNode}, grammar::AbstractGrammar, typ::Symbol, dmap::AbstractVector{Int}, 
    max_depth::Int=10)
    rules = grammar[typ]
    filtered = filter(r->dmap[r] ≤ max_depth, rules)
    if isempty(filtered)
        error("The random function could not find an expression of the given $max_depth depth")
        return
    end

    rule_index = StatsBase.sample(filtered)
    @assert max_depth >= 0

    rulenode = iseval(grammar, rule_index) ?
        RuleNode(rule_index, Core.eval(grammar, rule_index)) :
        RuleNode(rule_index)

    if !grammar.isterminal[rule_index]
        for ch in child_types(grammar, rule_index)
            push!(rulenode.children, rand(RuleNode, grammar, ch, dmap, max_depth-1))
        end
    end
    return rulenode
end

mutable struct RuleNodeAndCount
    node::RuleNode
    cnt::Int
end

"""
    sample(root::RuleNode, typ::Symbol, grammar::AbstractGrammar, maxdepth::Int=typemax(Int))

Uniformly samples a random node from the tree limited to maxdepth.
"""
function StatsBase.sample(root::RuleNode, maxdepth::Int=typemax(Int))
    x = RuleNodeAndCount(root, 1)
    for child in root.children
        _sample(child, x, maxdepth-1)
    end
    x.node
end
function _sample(node::RuleNode, x::RuleNodeAndCount, maxdepth::Int)
    maxdepth < 1 && return
    x.cnt += 1
    if rand() <= 1/x.cnt
        x.node = node
    end
    for child in node.children
        _sample(child, x, maxdepth-1)
    end
end

"""
    sample(root::RuleNode, typ::Symbol, grammar::AbstractGrammar,
                          maxdepth::Int=typemax(Int))

Uniformly selects a random node of the given return type typ limited by maxdepth.
"""
function StatsBase.sample(root::RuleNode, typ::Symbol, grammar::AbstractGrammar,
                          maxdepth::Int=typemax(Int))
    x = RuleNodeAndCount(root, 0)
    if grammar.types[root.ind] == typ
        x.cnt += 1
    end
    for child in root.children
        _sample(child, typ, grammar, x, maxdepth-1)
    end
    grammar.types[x.node.ind] == typ || error("type $typ not found in RuleNode")
    x.node
end
function _sample(node::RuleNode, typ::Symbol, grammar::AbstractGrammar, x::RuleNodeAndCount,
                 maxdepth::Int)
    maxdepth < 1 && return
    if grammar.types[node.ind] == typ
        x.cnt += 1
        if rand() <= 1/x.cnt
            x.node = node
        end
    end
    for child in node.children
        _sample(child, typ, grammar, x, maxdepth-1)
    end
end

mutable struct NodeLocAndCount
    loc::NodeLoc
    cnt::Int
end


"""
    sample(::Type{NodeLoc}, root::RuleNode, maxdepth::Int=typemax(Int))
    
Uniformly selects a random node in the tree no deeper than maxdepth using reservoir sampling.
Returns a [`NodeLoc`](@ref) that specifies the location using its parent so that the subtree can be replaced.
"""
function StatsBase.sample(::Type{NodeLoc}, root::RuleNode, maxdepth::Int=typemax(Int))
    x = NodeLocAndCount(NodeLoc(root, 0), 1)
    _sample(NodeLoc, root, x, maxdepth-1)
    x.loc
end


function _sample(::Type{NodeLoc}, node::RuleNode, x::NodeLocAndCount, maxdepth::Int)
    maxdepth < 1 && return
    for (j,child) in enumerate(node.children)
        x.cnt += 1
        if rand() <= 1/x.cnt
<<<<<<< HEAD
            x.loc = NodeLoc(node, j)
=======
        x.loc = NodeLoc(node, j)
>>>>>>> c7d4b3a1
        end
        _sample(NodeLoc, child, x, maxdepth-1)
    end
end
    
"""
<<<<<<< HEAD
    StatsBase.sample(::Type{NodeLoc}, root::RuleNode, typ::Symbol, grammar::AbstractGrammar, maxdepth::Int=typemax(Int))
=======
    sample(::Type{NodeLoc}, root::RuleNode, typ::Symbol, grammar::AbstractGrammar)
>>>>>>> c7d4b3a1
    
Uniformly selects a random node in the tree of a given type, specified using its parent such that the subtree can be replaced.
Returns a [`NodeLoc`](@ref).
"""
<<<<<<< HEAD
function StatsBase.sample(::Type{NodeLoc}, root::RuleNode, typ::Symbol, grammar::AbstractGrammar, maxdepth::Int=typemax(Int))
=======
function StatsBase.sample(::Type{NodeLoc}, root::RuleNode, typ::Symbol, grammar::AbstractGrammar,
                  maxdepth::Int=typemax(Int))
>>>>>>> c7d4b3a1
    x = NodeLocAndCount(NodeLoc(root, 0)
    , 0)
    if grammar.types[root.ind] == typ
        x.cnt += 1
    end
    _sample(NodeLoc, root, typ, grammar, x, maxdepth-1)
    grammar.types[get(root,x.loc).ind] == typ || error("type $typ not found in RuleNode")
    x.loc
end
    
<<<<<<< HEAD
function _sample(::Type{NodeLoc}, node::RuleNode, typ::Symbol, grammar::AbstractGrammar, x::NodeLocAndCount, maxdepth::Int)
    maxdepth < 1 && return
    for (j,child) in enumerate(node.children)
        if grammar.types[child.ind] == typ
            x.cnt += 1
            if rand() <= 1/x.cnt
                x.loc = NodeLoc(node, j)
            end
=======
function _sample(::Type{NodeLoc}, node::RuleNode, typ::Symbol, grammar::AbstractGrammar,
             x::NodeLocAndCount, maxdepth::Int)
    maxdepth < 1 && return
    for (j,child) in enumerate(node.children)
        if grammar.types[child.ind] == typ
        x.cnt += 1
        if rand() <= 1/x.cnt
            x.loc = NodeLoc(node, j)
        end
>>>>>>> c7d4b3a1
        end
        _sample(NodeLoc, child, typ, grammar, x, maxdepth-1)
    end
end<|MERGE_RESOLUTION|>--- conflicted
+++ resolved
@@ -72,6 +72,7 @@
     end
     x.node
 end
+
 function _sample(node::RuleNode, x::RuleNodeAndCount, maxdepth::Int)
     maxdepth < 1 && return
     x.cnt += 1
@@ -139,32 +140,19 @@
     for (j,child) in enumerate(node.children)
         x.cnt += 1
         if rand() <= 1/x.cnt
-<<<<<<< HEAD
             x.loc = NodeLoc(node, j)
-=======
-        x.loc = NodeLoc(node, j)
->>>>>>> c7d4b3a1
         end
         _sample(NodeLoc, child, x, maxdepth-1)
     end
 end
     
 """
-<<<<<<< HEAD
     StatsBase.sample(::Type{NodeLoc}, root::RuleNode, typ::Symbol, grammar::AbstractGrammar, maxdepth::Int=typemax(Int))
-=======
-    sample(::Type{NodeLoc}, root::RuleNode, typ::Symbol, grammar::AbstractGrammar)
->>>>>>> c7d4b3a1
     
 Uniformly selects a random node in the tree of a given type, specified using its parent such that the subtree can be replaced.
 Returns a [`NodeLoc`](@ref).
 """
-<<<<<<< HEAD
 function StatsBase.sample(::Type{NodeLoc}, root::RuleNode, typ::Symbol, grammar::AbstractGrammar, maxdepth::Int=typemax(Int))
-=======
-function StatsBase.sample(::Type{NodeLoc}, root::RuleNode, typ::Symbol, grammar::AbstractGrammar,
-                  maxdepth::Int=typemax(Int))
->>>>>>> c7d4b3a1
     x = NodeLocAndCount(NodeLoc(root, 0)
     , 0)
     if grammar.types[root.ind] == typ
@@ -175,7 +163,6 @@
     x.loc
 end
     
-<<<<<<< HEAD
 function _sample(::Type{NodeLoc}, node::RuleNode, typ::Symbol, grammar::AbstractGrammar, x::NodeLocAndCount, maxdepth::Int)
     maxdepth < 1 && return
     for (j,child) in enumerate(node.children)
@@ -184,18 +171,7 @@
             if rand() <= 1/x.cnt
                 x.loc = NodeLoc(node, j)
             end
-=======
-function _sample(::Type{NodeLoc}, node::RuleNode, typ::Symbol, grammar::AbstractGrammar,
-             x::NodeLocAndCount, maxdepth::Int)
-    maxdepth < 1 && return
-    for (j,child) in enumerate(node.children)
-        if grammar.types[child.ind] == typ
-        x.cnt += 1
-        if rand() <= 1/x.cnt
-            x.loc = NodeLoc(node, j)
+            _sample(NodeLoc, child, typ, grammar, x, maxdepth-1)
         end
->>>>>>> c7d4b3a1
-        end
-        _sample(NodeLoc, child, typ, grammar, x, maxdepth-1)
     end
 end