"""
    struct FrAngelConfigGeneration

A configuration struct for FrAngel generation.

# Fields
- `max_size::Int`: The maximum size of the generated program.
- `use_fragments_chance::Float16`: The chance of using fragments during generation.
- `use_entire_fragment_chance::Float16`: The chance of using the entire fragment during replacement over modifying a program's children.
- `use_angelic_conditions_chance::Float16`: The chance of using angelic conditions during generation.
- `similar_new_extra_size::UInt8`: The extra size allowed for newly generated children during replacement.
- `gen_similar_prob_new::Float16`: The chance of generating a new child / replacing a node randomly. 

"""
@kwdef struct FrAngelConfigGeneration
    max_size::Int = 40
    use_fragments_chance::Float16 = 0.5
    use_entire_fragment_chance::Float16 = 0.5
    use_angelic_conditions_chance::Float16 = 0.5
    similar_new_extra_size::UInt8 = 8
    gen_similar_prob_new::Float16 = 0.25
end

"""
    struct FrAngelConfigAngelic

A configuration struct for the angelic mode of FrAngel.

# Fields
- `max_time::Float16`: The maximum time allowed for resolving a single angelic expression.
- `boolean_expr_max_size::Int`: The maximum size of boolean expressions when resolving angelic conditions.
- `max_execute_attempts::Int`: The maximal attempts of executing the program with angelic evaluation.
- `max_allowed_fails::Float16`: The maximum allowed fraction of failed tests during evaluation before short-circuit failure.
- `angelic_rulenode::Union{Nothing,RuleNode}`: The angelic rulenode. Used to replace angelic conditions/holes right before evaluation.

"""
@kwdef mutable struct FrAngelConfigAngelic
    max_time::Float16 = 0.1
    boolean_expr_max_size::UInt8 = 6
    max_execute_attempts::Int = 55
    max_allowed_fails::Float16 = 0.75
    angelic_rulenode::Union{Nothing,RuleNode} = nothing
end

"""
    struct FrAngelConfig

The full configuration struct for FrAngel. Includes generation and angelic sub-configurations.

# Fields
- `max_time::Float16`: The maximum time allowed for execution of whole iterator.
- `try_to_simplify::Bool`: Whether to try to simplify the program before mining fragments.
- `compare_programs_by_length::Bool`: Whether to compare programs by length if they have same number of AST nodes.
- `verbose_level::Int`: The verbosity level of the output. This will print the program and all intermediate steps for the first `verbose_level` checked programs.
- `generation::FrAngelConfigGeneration`: The generation configuration for FrAngel.
- `angelic::FrAngelConfigAngelic`: The configuration for angelic conditions of FrAngel.

"""
@kwdef struct FrAngelConfig
    max_time::Float16 = 5
    try_to_simplify::Bool = false
    compare_programs_by_length::Bool = false
    verbose_level::Int = 0
    generation::FrAngelConfigGeneration = FrAngelConfigGeneration()
    angelic::FrAngelConfigAngelic = FrAngelConfigAngelic()
end

"""
    frangel(
        spec::AbstractVector{<:IOExample}, config::FrAngelConfig, angelic_conditions::Dict{UInt16,UInt8}, 
        iter::ProgramIterator, rule_minsize::AbstractVector{UInt8}, symbol_minsize::Dict{Symbol,UInt8})::RuleNode

The main function for FrAngel. It generates a program that passes all the given examples, or times out if one was not found.

# Arguments
- `spec`: The examples to pass.
- `config`: The configuration for FrAngel. It contains as sub-configurations the generation and angelic conditions configurations.
- `angelic_conditions`: A dictionary mapping indices of angelic condition candidates, to the child index that may be changed.
- `iter`: The iterator to use for generating programs.
- `rule_minsize`: A vector of minimum sizes for each production rule in the grammar. Can be obtained from [`rules_minsize`](@ref).
- `symbol_minsize`: A dictionary with the minimum size achievable for each symbol in the grammar. Can be obtained from [`symbols_minsize`](@ref).

# Description

FrAngel is a component-based program synthesizer that makes use of two main features, fragments and angelic conditions, to address the aspects of exploitation and exploration respectively.
https://arxiv.org/pdf/1811.05175
The function changes the grammar in every iteration, by adding fragments as rulenodes accessible to the iterator. For example, the following grammar:
```julia
    Num = |(0:10)
    Num = (Num + Num) | (Num - Num) | x
    Bool = (Num == Num) | (Num < Num)
```
will be changed at initialization to:
```julia
    Num = |(0:10)
    Num = (Num + Num) | (Num - Num) | x
    Bool = (Num == Num) | (Num < Num)
    Num = Fragment_Num
    Bool = Fragment_Bool
```
, and in a given iteration with fragments [(5 + x), (x == 3)], it will be changed to:
```julia
    Num = |(0:10)
    Num = (Num + Num) | (Num - Num) | x
    Bool = (Num == Num) | (Num < Num)
    Num = Fragment_Num
    Bool = Fragment_Bool
<<<<<<< HEAD
    Fragment_Num = (5 + x)
=======
    Fragment_Num = (5 + x) | 5 | x | 3
>>>>>>> 81197c78
    Fragment_Bool = (x == 3)
```.

It also turns it into a probabilistic grammar, based on the configuration (how often to use fragments).

The `rule_minsize` and `symbol_minsize` arguments are not strictly required. To abide by the FrAngel spec, the function operates on a `RuleNode` nodesize- instead of depth-basis.
With an iterator that does not use nodesize, these two arrays will not be used.

# Notes
- `spec` must be a non-empty vector of [`IOExample`](@ref).	
- Terminals in the grammar cannot be angelic conditions (it is faulty conceptually, as well).
- The ideal order of the grammar rules is to group rules with the same return type/LHS together, and sorted with terminals on top, 
    and recursive rules (rules that contain the return type itself) at the end. While this is not a strict requirement, the program may crash otherwise.
- `iter` must use a bottom-up search procedure. Since the grammar is changed in every iteration, top-down iterators need to be regenerated in every iteration, wrecking performance.

"""
function frangel(
    spec::AbstractVector{<:IOExample},
    config::FrAngelConfig,
    angelic_conditions::Dict{UInt16,UInt8},
    iter::ProgramIterator,
    rule_minsize::AbstractVector{UInt8},
    symbol_minsize::Dict{Symbol,UInt8},
    rewards_over_time::Vector{Tuple{Float64,Float64}} = Vector{Tuple{Float64,Float64}}(),
    start_reward::Float64 = 0.0, 
    run_start_time::Float64 = time(),
    iter_reward_over_time::Vector{Tuple{Float64,Float64}} = Vector{Tuple{Float64,Float64}}(),
    iter_fragments_used::Vector{Float64} = Vector{Float64}(), 
    iter_fragments_mined::Vector{Float64} = Vector{Float64}()
)
    # Setup algorithm
    remembered_programs = Dict{BitVector,Tuple{RuleNode,Int,Int}}()
    visited = init_long_hash_map()
    fragments = Vector{RuleNode}()

    verbose_level = config.verbose_level
    grammar = iter.solver.grammar
    symboltable = SymbolTable(grammar)

    # Add angelic rule and save index if not provided
    if isnothing(config.angelic.angelic_rulenode)
        add_rule!(grammar, :(Angelic = update_✝_angelic_path))
        config.angelic.angelic_rulenode = RuleNode(length(grammar.rules))
    end

    # Setup grammar with fragments
    (fragment_base_rules_offset, fragment_rules_offset) = setup_grammar_with_fragments!(grammar, config.generation.use_fragments_chance, rule_minsize)
    state = nothing
    start_time = time()

    if verbose_level > 0
        println("Grammar:")
        print_grammar(grammar)
        println("Minimal sizes per rule: ", rule_minsize)
        println("Minimal size per symbol: ", symbol_minsize)
    end

    best_program_passing_tests_count = -1
    best_program = nothing

    # Main loop
    iterationCount, checkedProgram = 0, 0
    while time() - start_time < config.max_time
        iterationCount += 1
        # Generate random program
        program, state = (state === nothing) ? iterate(iter) : iterate(iter, state)

        if checkedProgram < verbose_level
            println("==== Iteration #", iterationCount, " ====")
            println(program)
        end

        use_angelic = config.generation.use_angelic_conditions_chance != 0 && rand() < config.generation.use_angelic_conditions_chance

        # Modify the program with fragments
        program = modify_and_replace_program_fragments!(program, fragments, fragment_base_rules_offset, fragment_rules_offset, config.generation,
<<<<<<< HEAD
            grammar, rule_minsize, symbol_minsize, use_angelic, start_time, iter_fragments_used)
=======
            grammar, rule_minsize, symbol_minsize, use_angelic)
>>>>>>> 81197c78
        # Modify the program with angelic conditions
        if use_angelic
            program = add_angelic_conditions!(program, grammar, angelic_conditions)
        end

        # Do not check visited program space
        program_hash = hash(program)
        if lhm_contains(visited, program_hash)
            continue
        end
        lhm_put!(visited, program_hash)

        checkedProgram += 1
        if checkedProgram <= verbose_level
            println("Checked program #", checkedProgram)
            println(program)
            println(rulenode2expr(program, grammar))
        end

        passed_tests = BitVector([false for _ in spec])
        # If it does not pass any tests, discard
<<<<<<< HEAD
        program_expr = update_passed_tests!(program, grammar, symboltable, spec, passed_tests, angelic_conditions, config.angelic, rewards_over_time, start_reward, run_start_time, start_time, iter_reward_over_time)
=======
        program_expr = update_passed_tests!(program, grammar, symboltable, spec, passed_tests, angelic_conditions, config.angelic)
>>>>>>> 81197c78
        if !any(passed_tests)
            continue
        end

        # If it contains angelic conditions, resolve them
        if contains_hole(program)
            program = resolve_angelic!(program, passed_tests, grammar, symboltable, spec, replace_first_angelic!, angelic_conditions,
                config, fragment_base_rules_offset, rule_minsize, symbol_minsize)
            # Still contains angelic conditions -> unresolved
            if contains_hole(program)
                continue
            end
<<<<<<< HEAD
            program_expr = update_passed_tests!(program, grammar, symboltable, spec, passed_tests, angelic_conditions, config.angelic, rewards_over_time, start_reward, run_start_time, start_time, iter_reward_over_time)
=======
            program_expr = update_passed_tests!(program, grammar, symboltable, spec, passed_tests, angelic_conditions, config.angelic)
>>>>>>> 81197c78
        end

        # Simplify and rerun over examples
        if config.try_to_simplify
            program = simplify_quick(program, grammar, spec, passed_tests, fragment_base_rules_offset)
            program_expr = update_passed_tests!(program, grammar, symboltable, spec, passed_tests, angelic_conditions, config.angelic)
<<<<<<< HEAD
        end

        if count(passed_tests) > best_program_passing_tests_count
            best_program_passing_tests_count = count(passed_tests)
            best_program = program
=======
>>>>>>> 81197c78
        end

        # Early return -> if it passes all tests, then final round of simplification and return
        if all(passed_tests)
            # TODO program = simplify_slow(program, grammar, spec, angelic_conditions, (time() - start_time) / 10)
            if verbose_level > 0
                println("Total iterations:", iterationCount)
                println("Checked programs:", checkedProgram)
            end
            if config.try_to_simplify
                program =  simplify_quick(program, grammar, spec, passed_tests, fragment_base_rules_offset)
            end
            return (program, iterationCount)
        end

        # Update remember programs and fragments
        if config.generation.use_fragments_chance != 0
            fragments, updatedFragments = remember_programs!(remembered_programs, passed_tests, program, (!config.compare_programs_by_length ? nothing : program_expr), fragments, grammar, start_time, iter_fragments_mined)

            if checkedProgram <= verbose_level
                println("---- Fragments ----")
                for f in fragments
                    println(f)
                end
                println("--------------------")
            end

            # Only run if there is a change in remembered programs
            if updatedFragments
                # Remove old fragments from grammar (by removing fragment rules)
                for i in reverse(fragment_rules_offset+1:length(grammar.rules))
                    remove_rule!(grammar, i)
                end
                cleanup_removed_rules!(grammar)

                # Add new fragments to grammar and update probabilities
                add_fragment_rules!(grammar, fragments)
                add_fragments_prob!(grammar, config.generation.use_fragments_chance, fragment_base_rules_offset, fragment_rules_offset)

                # Update minimal sizes
                update_min_sizes!(grammar, fragment_base_rules_offset, fragment_rules_offset, fragments, rule_minsize, symbol_minsize)

                if checkedProgram <= verbose_level
                    println("Grammar:")
                    print_grammar(grammar)
                    println("Minimal sizes per rule: ", rule_minsize)
                    println("Minimal size per symbol: ", symbol_minsize)
                end
            end
        end
    end
    if verbose_level > 0
        println("Total iterations:", iterationCount)
        println("Checked programs:", checkedProgram)
    end
    (best_program, iterationCount)
end<|MERGE_RESOLUTION|>--- conflicted
+++ resolved
@@ -105,11 +105,7 @@
     Bool = (Num == Num) | (Num < Num)
     Num = Fragment_Num
     Bool = Fragment_Bool
-<<<<<<< HEAD
-    Fragment_Num = (5 + x)
-=======
     Fragment_Num = (5 + x) | 5 | x | 3
->>>>>>> 81197c78
     Fragment_Bool = (x == 3)
 ```.
 
@@ -186,11 +182,7 @@
 
         # Modify the program with fragments
         program = modify_and_replace_program_fragments!(program, fragments, fragment_base_rules_offset, fragment_rules_offset, config.generation,
-<<<<<<< HEAD
             grammar, rule_minsize, symbol_minsize, use_angelic, start_time, iter_fragments_used)
-=======
-            grammar, rule_minsize, symbol_minsize, use_angelic)
->>>>>>> 81197c78
         # Modify the program with angelic conditions
         if use_angelic
             program = add_angelic_conditions!(program, grammar, angelic_conditions)
@@ -212,11 +204,7 @@
 
         passed_tests = BitVector([false for _ in spec])
         # If it does not pass any tests, discard
-<<<<<<< HEAD
         program_expr = update_passed_tests!(program, grammar, symboltable, spec, passed_tests, angelic_conditions, config.angelic, rewards_over_time, start_reward, run_start_time, start_time, iter_reward_over_time)
-=======
-        program_expr = update_passed_tests!(program, grammar, symboltable, spec, passed_tests, angelic_conditions, config.angelic)
->>>>>>> 81197c78
         if !any(passed_tests)
             continue
         end
@@ -229,25 +217,18 @@
             if contains_hole(program)
                 continue
             end
-<<<<<<< HEAD
             program_expr = update_passed_tests!(program, grammar, symboltable, spec, passed_tests, angelic_conditions, config.angelic, rewards_over_time, start_reward, run_start_time, start_time, iter_reward_over_time)
-=======
-            program_expr = update_passed_tests!(program, grammar, symboltable, spec, passed_tests, angelic_conditions, config.angelic)
->>>>>>> 81197c78
         end
 
         # Simplify and rerun over examples
         if config.try_to_simplify
             program = simplify_quick(program, grammar, spec, passed_tests, fragment_base_rules_offset)
             program_expr = update_passed_tests!(program, grammar, symboltable, spec, passed_tests, angelic_conditions, config.angelic)
-<<<<<<< HEAD
         end
 
         if count(passed_tests) > best_program_passing_tests_count
             best_program_passing_tests_count = count(passed_tests)
             best_program = program
-=======
->>>>>>> 81197c78
         end
 
         # Early return -> if it passes all tests, then final round of simplification and return
