using Random

"""
    Base.@kwdef struct StochasticSearchEnumerator <: ExpressionIterator

A unified struct for the algorithms Metropolis Hastings, Very Large Scale Neighbourhood and Simulated Annealing.
Each algorithm implements `neighbourhood` `propose` `accept` and `temperature` functions. Below the signiture of all this function is shown

## Signatures
---
Returns a node location from the program that is the neighbourhood. It can also return other information using  `dict`

    neighbourhood(program::RuleNode, grammar::Grammar) -> (loc::NodeLocation, dict::Dict)
---
Proposes a list of programs using the location provided by `neighbourhood` and the `dict`.
    
    propose(current_program, loc::NodeLocation, grammar::Grammar, max_depth::Int64, dict::Dict) -> Iter[RuleNode]
----

Based on the current program and possible cost and temperature it accepts the program or not. Usually we would always want to accept
better programs but we might get stuck if we do so. That is why some implementations of the `accept` function accept with a probability 
costs that are worse. 
`cost` means how different are the outcomes of the program compared to the correct outcomes.
The lower the `cost` the better the program performs on the examples. The `cost` is provided by the `cost_function`

    accept(current_cost::Real, possible_cost::Real, temperature::Real) -> Bool
----
Returns the new temperature based on the previous temperature. Higher the `temperature` means that the algorithm will explore more.
    
    temperature(previous_temperature::Real) -> Real 
---
Returns the cost of the current program. It receives a list of tuples `(expected, found)` and gives back a cost.
    
    cost_function(outcomes::Tuple{<:Number,<:Number}[]) -> Real

----
# Fields
-   `grammar::ContextSensitiveGrammar` grammar that the algorithm uses
-   `max_depth::Int64 = 5`  maximum depth of the program to generate
-   `examples::Vector{<:Example}` example used to check the program
-   `neighbourhood::Function` 
-   `propose::Function`
-   `accept::Function`
-   `temperature::Function`
-   `cost_function::Function`
-   `start_symbol::Symbol` the start symbol of the algorithm `:Real` or `:Int`
-   `initial_temperature::Real` = 1 
-   `evaluation_function`::Function that evaluates the julia expressions
An iterator over all possible expressions of a grammar up to max_depth with start symbol sym.
Parameterized StochasticSearchEnumerator based on the all the functions. This helps the performance.
Using the type ::Function leads to poor compile performance. 
Read https://discourse.julialang.org/t/how-to-enforce-function-signature-type-on-a-struct/101211/2
"""
<<<<<<< HEAD
Base.@kwdef mutable struct StochasticSearchEnumerator{A,B,C,D,E,F} <: ExpressionIterator
=======
Base.@kwdef struct StochasticSearchEnumerator <: ExpressionIterator
>>>>>>> 51fce4fe
    grammar::ContextSensitiveGrammar
    max_depth::Int64 = 5  # maximum depth of the program that is generated
    examples::Vector{<:Example}
    neighbourhood::A
    propose::B
    accept::C
    temperature::D
    cost_function::E
    start_symbol::Symbol
    initial_temperature::Real = 1
    evaluation_function::F
end

struct IteratorState
    current_program::RuleNode
<<<<<<< HEAD
    current_temperature::Real = 1
=======
    current_temperature::Real
    dmap::AbstractVector{Int} # depth map of each rule
>>>>>>> 51fce4fe
end

Base.IteratorSize(::StochasticSearchEnumerator) = Base.SizeUnknown()
Base.eltype(::StochasticSearchEnumerator) = RuleNode

function Base.iterate(iter::StochasticSearchEnumerator)
    grammar, max_depth = iter.grammar, iter.max_depth
    # sample a random node using start symbol and grammar
    dmap = mindepth_map(grammar)
    sampled_program = rand(RuleNode, grammar, iter.start_symbol, max_depth)

    return (sampled_program, IteratorState(sampled_program,iter.initial_temperature,dmap))
end


"""
    Base.iterate(iter::StochasticSearchEnumerator, current_state::IteratorState)

The algorithm that constructs the iterator of StochasticSearchEnumerator. It has the following structure:

1. get a random node location -> location,dict = neighbourhood(current_program)
2. call propose on the current program getting a list of possbile replacements in the node location 
3. iterate through all the possible replacements and perform the replacement in the current program 
    4.  accept the new program by modifying the next_program or reject the new program
5. return the new next_program
"""
function Base.iterate(iter::StochasticSearchEnumerator, current_state::IteratorState)
    grammar, examples = iter.grammar, iter.examples
    current_program = current_state.current_program
    
    current_cost = calculate_cost(current_program, iter.cost_function, examples, grammar, iter.evaluation_function)

    new_temperature = iter.temperature(current_state.current_temperature)

    # get the neighbour node location 
    neighbourhood_node_location, dict = iter.neighbourhood(current_state.current_program, grammar)

    # get the subprogram pointed by node-location
    subprogram = get(current_program, neighbourhood_node_location)


    @info "Start: $(rulenode2expr(current_program, grammar)), subexpr: $(rulenode2expr(subprogram, grammar)), cost: $current_cost
            temp $new_temperature"

    # propose new programs to consider. They are programs to put in the place of the nodelocation
    possible_replacements = iter.propose(current_program, neighbourhood_node_location, grammar, iter.max_depth, current_state.dmap, dict)
    
    next_program = get_next_program(current_program, possible_replacements, neighbourhood_node_location, new_temperature, iter, current_cost)
    next_state = IteratorState(next_program,new_temperature,current_state.dmap)
    return (next_program, next_state)
end


function get_next_program(current_program::RuleNode, possible_replacements, neighbourhood_node_location::NodeLoc, new_temperature, iter::StochasticSearchEnumerator, current_cost)
    next_program = deepcopy(current_program)
    possible_program = current_program
    for possible_replacement in possible_replacements
        # replace node at node_location with possible_replacement 
        if neighbourhood_node_location.i == 0
            possible_program = possible_replacement
        else
            # update current_program with the subprogram generated
            neighbourhood_node_location.parent.children[neighbourhood_node_location.i] = possible_replacement
        end
        program_cost = calculate_cost(possible_program, iter.cost_function, iter.examples, iter.grammar, iter.evaluation_function)
        if iter.accept(current_cost, program_cost, new_temperature) 
            next_program = deepcopy(possible_program)
            current_cost = program_cost
        end
    end
    return next_program

end

"""
    calculate_cost(program::RuleNode, cost_function::Function, examples::AbstractVector{Example}, grammar::Grammar, evaluation_function::Function)

Returns the cost of the `program` using the examples and the `cost_function`. It first convert the program to an expression and
evaluates it on all the examples using [`HerbInterpret.evaluate_program`](@ref).
"""
<<<<<<< HEAD
function calculate_cost(program::RuleNode, cost_function::Function, examples::Vector{<:Example}, grammar::Grammar, evaluation_function::Function)
    results = Tuple{<:Number,<:Number}[]
    expression = rulenode2expr(program, grammar)
    symbol_table = SymbolTable(grammar)
    for example ∈ filter(e -> e isa IOExample, examples)
        outcome = evaluation_function(symbol_table, expression, example.in)
        push!(results, (example.out, outcome))
    end
=======
function calculate_cost(program::RuleNode, cost_function::Function, examples::AbstractVector{Example}, grammar::Grammar, evaluation_function::Function)
    results = HerbInterpret.evaluate_program(program,examples,grammar,evaluation_function)
>>>>>>> 51fce4fe
    return cost_function(results)
end<|MERGE_RESOLUTION|>--- conflicted
+++ resolved
@@ -37,7 +37,7 @@
 # Fields
 -   `grammar::ContextSensitiveGrammar` grammar that the algorithm uses
 -   `max_depth::Int64 = 5`  maximum depth of the program to generate
--   `examples::Vector{<:Example}` example used to check the program
+-   `examples::Vector{Example}` example used to check the program
 -   `neighbourhood::Function` 
 -   `propose::Function`
 -   `accept::Function`
@@ -47,15 +47,8 @@
 -   `initial_temperature::Real` = 1 
 -   `evaluation_function`::Function that evaluates the julia expressions
 An iterator over all possible expressions of a grammar up to max_depth with start symbol sym.
-Parameterized StochasticSearchEnumerator based on the all the functions. This helps the performance.
-Using the type ::Function leads to poor compile performance. 
-Read https://discourse.julialang.org/t/how-to-enforce-function-signature-type-on-a-struct/101211/2
 """
-<<<<<<< HEAD
 Base.@kwdef mutable struct StochasticSearchEnumerator{A,B,C,D,E,F} <: ExpressionIterator
-=======
-Base.@kwdef struct StochasticSearchEnumerator <: ExpressionIterator
->>>>>>> 51fce4fe
     grammar::ContextSensitiveGrammar
     max_depth::Int64 = 5  # maximum depth of the program that is generated
     examples::Vector{<:Example}
@@ -69,18 +62,28 @@
     evaluation_function::F
 end
 
-struct IteratorState
+Base.@kwdef struct StochasticIteratorState
     current_program::RuleNode
-<<<<<<< HEAD
     current_temperature::Real = 1
-=======
-    current_temperature::Real
-    dmap::AbstractVector{Int} # depth map of each rule
->>>>>>> 51fce4fe
+    dmap::AbstractVector{Int} = [] # depth map of each rule
 end
 
 Base.IteratorSize(::StochasticSearchEnumerator) = Base.SizeUnknown()
 Base.eltype(::StochasticSearchEnumerator) = RuleNode
+
+
+"""
+    Overwrites Julia Base.Iterators.rest in order to provide the depth map precomputation when constructing the iterator state.
+"""
+function Base.Iterators.rest(itr,state::StochasticIteratorState)
+    return Base.Iterators.Rest(
+            itr,
+            StochasticIteratorState(
+                current_program = state.current_program,
+                dmap = mindepth_map(itr.grammar)
+            )
+        )
+end
 
 function Base.iterate(iter::StochasticSearchEnumerator)
     grammar, max_depth = iter.grammar, iter.max_depth
@@ -88,12 +91,12 @@
     dmap = mindepth_map(grammar)
     sampled_program = rand(RuleNode, grammar, iter.start_symbol, max_depth)
 
-    return (sampled_program, IteratorState(sampled_program,iter.initial_temperature,dmap))
+    return (sampled_program, StochasticIteratorState(sampled_program,iter.initial_temperature,dmap))
 end
 
 
 """
-    Base.iterate(iter::StochasticSearchEnumerator, current_state::IteratorState)
+    Base.iterate(iter::StochasticSearchEnumerator, current_state::StochasticIteratorState)
 
 The algorithm that constructs the iterator of StochasticSearchEnumerator. It has the following structure:
 
@@ -103,7 +106,7 @@
     4.  accept the new program by modifying the next_program or reject the new program
 5. return the new next_program
 """
-function Base.iterate(iter::StochasticSearchEnumerator, current_state::IteratorState)
+function Base.iterate(iter::StochasticSearchEnumerator, current_state::StochasticIteratorState)
     grammar, examples = iter.grammar, iter.examples
     current_program = current_state.current_program
     
@@ -125,7 +128,7 @@
     possible_replacements = iter.propose(current_program, neighbourhood_node_location, grammar, iter.max_depth, current_state.dmap, dict)
     
     next_program = get_next_program(current_program, possible_replacements, neighbourhood_node_location, new_temperature, iter, current_cost)
-    next_state = IteratorState(next_program,new_temperature,current_state.dmap)
+    next_state = StochasticIteratorState(next_program,new_temperature,current_state.dmap)
     return (next_program, next_state)
 end
 
@@ -157,7 +160,6 @@
 Returns the cost of the `program` using the examples and the `cost_function`. It first convert the program to an expression and
 evaluates it on all the examples using [`HerbInterpret.evaluate_program`](@ref).
 """
-<<<<<<< HEAD
 function calculate_cost(program::RuleNode, cost_function::Function, examples::Vector{<:Example}, grammar::Grammar, evaluation_function::Function)
     results = Tuple{<:Number,<:Number}[]
     expression = rulenode2expr(program, grammar)
@@ -166,9 +168,5 @@
         outcome = evaluation_function(symbol_table, expression, example.in)
         push!(results, (example.out, outcome))
     end
-=======
-function calculate_cost(program::RuleNode, cost_function::Function, examples::AbstractVector{Example}, grammar::Grammar, evaluation_function::Function)
-    results = HerbInterpret.evaluate_program(program,examples,grammar,evaluation_function)
->>>>>>> 51fce4fe
     return cost_function(results)
 end