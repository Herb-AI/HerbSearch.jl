--- conflicted
+++ resolved
@@ -73,23 +73,9 @@
 # make sure the probabilities are equal 
 @assert all(prob -> prob == minerl_grammar_2.log_probabilities[begin], minerl_grammar_2.log_probabilities)
 
-<<<<<<< HEAD
-
 function HerbSearch.set_env_position(x, y, z)
     println("Setting env position")
     set_start_xyz(x, y, z)
-=======
-function resetPosition()
-    action = env.action_space.noop()
-    env.set_next_chat_message("/tp @a $(x_player_start[1]) $(y_player_start[1]) $(z_player_start[1])")
-
-    obs = env.step(action)[1]
-    while obs["xpos"] != x_player_start || obs["ypos"] != y_player_start || obs["zpos"] != z_player_start
-        obs = env.step(action)[1]
-    end
-
-    env.render()
->>>>>>> bc0079a8
 end
 #  overwrite the evaluate trace function
 HerbSearch.evaluate_trace(prog::RuleNode, grammar::ContextSensitiveGrammar; show_moves = false) = evaluate_trace_minerl(prog, grammar, env, show_moves)
