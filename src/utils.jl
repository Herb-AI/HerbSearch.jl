--- conflicted
+++ resolved
@@ -5,14 +5,14 @@
 Returns a breadth-first search enumerator. Returns trees in the grammar in increasing order of size. 
 """
 function get_bfs_enumerator(
-    grammar::ContextFreeGrammar, max_depth::Int, max_size::Int, sym::Symbol, 
-    hole_heuristic::Function=heuristic_leftmost, derivation_heuristic::Function=(a,_) -> a,
+    grammar::ContextFreeGrammar, 
+    max_depth::Int, 
+    max_size::Int, 
+    sym::Symbol, 
+    hole_heuristic::Function=heuristic_leftmost, 
+    derivation_heuristic::Function=(a,_) -> a,
 )::ContextSensitivePriorityEnumerator
-<<<<<<< HEAD
-    expand_function(node, grammar, max_depth, context) = _expand(node, grammar, max_depth, context, hole_heuristic, derivation_heuristic)
-=======
-    expand_function(node, grammar, max_depth, max_holes, context) = _expand(node, grammar, max_depth, max_holes, context, hole_heuristic, value_heuristic)
->>>>>>> 75db86c9
+    expand_function(node, grammar, max_depth, context) = _expand(node, grammar, max_depth, max_holes, context, hole_heuristic, derivation_heuristic)
     return ContextSensitivePriorityEnumerator(cfg2csg(grammar), max_depth, max_size, bfs_priority_function, expand_function, sym)
 end
 
@@ -20,11 +20,7 @@
     grammar::ContextSensitiveGrammar, max_depth::Int, max_size::Int, sym::Symbol,
     hole_heuristic::Function=heuristic_leftmost, derivation_heuristic::Function=(a,_) -> a,
 )::ContextSensitivePriorityEnumerator
-<<<<<<< HEAD
-    expand_function(node, grammar, max_depth, context) = _expand(node, grammar, max_depth, context, hole_heuristic, derivation_heuristic)
-=======
-    expand_function(node, grammar, max_depth, max_holes, context) = _expand(node, grammar, max_depth, max_holes, context, hole_heuristic, value_heuristic)
->>>>>>> 75db86c9
+    expand_function(node, grammar, max_depth, max_holes, context) = _expand(node, grammar, max_depth, max_holes, context, hole_heuristic, derivation_heuristic)
     return ContextSensitivePriorityEnumerator(grammar, max_depth, max_size, bfs_priority_function, expand_function, sym)
 end
 
@@ -38,11 +34,7 @@
     grammar::ContextFreeGrammar, max_depth::Int, max_size::Int, sym::Symbol,
     hole_heuristic::Function=heuristic_leftmost, derivation_heuristic::Function=(a,_) -> a,
 )::ContextSensitivePriorityEnumerator
-<<<<<<< HEAD
-    expand_function(node, grammar, max_depth, context) = _expand(node, grammar, max_depth, context, hole_heuristic, derivation_heuristic)
-=======
-    expand_function(node, grammar, max_depth, max_holes, context) = _expand(node, grammar, max_depth, max_holes, context, hole_heuristic, value_heuristic)
->>>>>>> 75db86c9
+    expand_function(node, grammar, max_depth, max_holes, context) = _expand(node, grammar, max_depth, max_holes, context, hole_heuristic, derivation_heuristic)
     return ContextSensitivePriorityEnumerator(cfg2csg(grammar), max_depth, max_size, dfs_priority_function, expand_function, sym)
 end
 
@@ -50,11 +42,7 @@
     grammar::ContextSensitiveGrammar, max_depth::Int, max_size::Int, sym::Symbol,
     hole_heuristic::Function=heuristic_leftmost, derivation_heuristic::Function=(a,_) -> a,
 )::ContextSensitivePriorityEnumerator
-<<<<<<< HEAD
-    expand_function(node, grammar, max_depth, context) = _expand(node, grammar, max_depth, context, hole_heuristic, derivation_heuristic)
-=======
-    expand_function(node, grammar, max_depth, max_holes, context) = _expand(node, grammar, max_depth, max_holes, context, hole_heuristic, value_heuristic)
->>>>>>> 75db86c9
+    expand_function(node, grammar, max_depth, max_holes, context) = _expand(node, grammar, max_depth, max_holes, context, hole_heuristic, derivation_heuristic)
     return ContextSensitivePriorityEnumerator(grammar, max_depth, max_size, dfs_priority_function, expand_function, sym)
 end
 
@@ -72,11 +60,7 @@
     grammar::ContextFreeGrammar, max_depth::Int, max_size::Int, sym::Symbol,
     hole_heuristic::Function=heuristic_leftmost, derivation_heuristic::Function=(a,_) -> a
 )::ContextSensitivePriorityEnumerator
-<<<<<<< HEAD
-    expand_function(node, grammar, max_depth, context) = _expand(node, grammar, max_depth, context, hole_heuristic, derivation_heuristic)
-=======
-    expand_function(node, grammar, max_depth, max_holes, context) = _expand(node, grammar, max_depth, max_holes, context, hole_heuristic, value_heuristic)
->>>>>>> 75db86c9
+    expand_function(node, grammar, max_depth, max_holes, context) = _expand(node, grammar, max_depth, max_holes, context, hole_heuristic, derivation_heuristic)
     return ContextSensitivePriorityEnumerator(cfg2csg(grammar), max_depth, max_size, most_likely_priority_function, expand_function, sym)
 end
 
@@ -84,10 +68,6 @@
     grammar::ContextSensitiveGrammar, max_depth::Int, max_size::Int, sym::Symbol,
     hole_heuristic::Function=heuristic_leftmost, derivation_heuristic::Function=(a,_) -> a
 )::ContextSensitivePriorityEnumerator
-<<<<<<< HEAD
-    expand_function(node, grammar, max_depth, context) = _expand(node, grammar, max_depth, context, hole_heuristic, derivation_heuristic)
-=======
-    expand_function(node, grammar, max_depth, max_holes, context) = _expand(node, grammar, max_depth, max_holes, context, hole_heuristic, value_heuristic)
->>>>>>> 75db86c9
+    expand_function(node, grammar, max_depth, max_holes, context) = _expand(node, grammar, max_depth, max_holes, context, hole_heuristic, derivation_heuristic)
     return ContextSensitivePriorityEnumerator(grammar, max_depth, max_size, most_likely_priority_function, expand_function, sym)
 end