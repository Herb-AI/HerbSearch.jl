--- conflicted
+++ resolved
@@ -62,11 +62,6 @@
     current_depth = node_depth(current_program, subprogram)
     # this is depth that we can still generate without exceeding max_depth
     remaining_depth = max_depth - current_depth + 1  # TODO: make use of remaining depth
-<<<<<<< HEAD
-
-    print(typeof(dict["rule_subset"]))
-=======
->>>>>>> 6abff5a7
 
     subset_grammar = ContextFreeGrammar(dict["rule_subset"], grammar.types, grammar.isterminal,
         grammar.iseval, grammar.bytype, grammar.childtypes, grammar.log_probabilities)
