--- conflicted
+++ resolved
@@ -42,18 +42,13 @@
 
 include("random_iterator.jl")
 
-<<<<<<< HEAD
-export 
-  ProgramIterator,
-  @programiterator,
-  
-  heuristic_leftmost,
-  heuristic_rightmost,
-  heuristic_random,
-  heuristic_smallest_domain,
+# include("divide_conquer_functions/divide.jl")
+# include("divide_conquer_functions/decide.jl")
+# include("divide_conquer_functions/conquer.jl")
 
-  derivation_heuristic,
+function divide_and_conquer end
 
+export
   synth,
   SynthResult,
   optimal_program,
@@ -79,7 +74,16 @@
   misclassification,
   validate_iterator,
   sample,
-  rand
+  rand,
+
+  ProgramIterator,
+	@programiterator, heuristic_leftmost,
+	heuristic_rightmost,
+	heuristic_random,
+	heuristic_smallest_domain, derivation_heuristic,
+
+  divide_and_conquer,
+	EvaluationError
 
   """
     refactor_grammar
@@ -89,36 +93,4 @@
   function refactor_grammar end
 
   export refactor_grammar
-
-=======
-# include("divide_conquer_functions/divide.jl")
-# include("divide_conquer_functions/decide.jl")
-# include("divide_conquer_functions/conquer.jl")
-
-function divide_and_conquer end
-
-export
-	ProgramIterator,
-	@programiterator, heuristic_leftmost,
-	heuristic_rightmost,
-	heuristic_random,
-	heuristic_smallest_domain, derivation_heuristic, synth,
-	SynthResult,
-	optimal_program,
-	suboptimal_program, UniformIterator,
-	next_solution!, TopDownIterator,
-	RandomIterator,
-	BFSIterator,
-	DFSIterator,
-	MLFSIterator, MHSearchIterator,
-	VLSNSearchIterator,
-	SASearchIterator, mean_squared_error,
-	misclassification, GeneticSearchIterator,
-	misclassification,
-	validate_iterator,
-	sample,
-	rand,
-	divide_and_conquer,
-	EvaluationError
->>>>>>> 40ad24e9
 end # module HerbSearch