<<<<<<< HEAD
struct EvaluationError <: Exception
    expr::Expr
    input::Dict{Symbol, Any}
    error::Exception
end

Base.showerror(io::IO, e::EvaluationError) = print(io, "An exception was thrown while evaluating the expression $(e.expr) on input $(e.input): $(e.error)")



"""
    search_rulenode(g::Grammar, problem::Problem, start::Symbol; evaluator::Function=test_with_input, enumerator::Function=get_bfs_enumerator, max_depth::Union{Int, Nothing}=nothing, max_size::Union{Int, Nothing}=nothing, max_time::Union{Int, Nothing}=nothing, max_enumerations::Union{Int, Nothing}=nothing, allow_evaluation_errors::Bool=false, mod::Module=Main)::Union{Tuple{RuleNode, Any}, Nothing}

Searches the grammar for the program that satisfies the maximum number of examples in the problem.
    
        - g                 - The grammar that defines the search space
        - problem           - The problem definition with IO examples
        - start             - The start symbol in the grammar
        - evaluator         - The evaluation function. Takes a SymbolTable, expression and a dictionary with 
                              input variable assignments and returns the output of the expression.
        - enumerator        - A constructor for the enumerator that should be used in the search
        - max_depth         - The maximum depth of the search
        - max_size          - The maximum number of nodes for ASTs in the search
        - max_time          - The maximum time allowed for the search in seconds
        - max_enumerations  - The maximum number of programs to enumerate and test'
        - allow_evaluation_errors - Whether the search should crash if an exception is thrown in the evaluation
        - mod               - A module containing definitions for the functions in the grammar that do not exist in Main
    Returns a tuple of the rulenode and the expression of the solution program once it has been found, 
    or nothing otherwise.
"""
function search_rulenode(
    g::Grammar, 
    problem::Problem, 
    start::Symbol; 
    evaluator::Function=test_with_input, 
    enumerator::Function=get_bfs_enumerator,
    max_depth::Union{Int, Nothing}=nothing,
    max_size::Union{Int, Nothing}=nothing,
    max_time::Union{Int, Nothing}=nothing,
    max_enumerations::Union{Int, Nothing}=nothing,
    allow_evaluation_errors::Bool=false,
    mod::Module=Main,
)::Union{Tuple{RuleNode, Any}, Nothing}

    start_time = time()
    check_time = max_time !== nothing
    check_enumerations = max_enumerations !== nothing
    symboltable :: SymbolTable = SymbolTable(g, mod)

    hypotheses = enumerator(
        g, 
        max_depth ≡ nothing ? typemax(Int) : max_depth, 
        max_size ≡ nothing ? typemax(Int) : max_size,
        start
    )

    for (i, h) ∈ enumerate(hypotheses)
        # Create expression from rulenode representation of AST
        expr = rulenode2expr(h, g)

        # Evaluate the examples. 
#         # `all` shortcircuits, so not every example will be evaluated in every iteration. 
#         if all(example.out == evaluator(symboltable, expr, example.in) for example ∈ problem.examples)
#             return (h, expr)
        falsified = false
        for example ∈ problem.examples
            # Evaluate the example, making sure that any exceptions are caught
            try
                output = evaluator(symboltable, expr, example.in)
                if output ≠ example.out
                    falsified = true
                    break
                end
            catch e
                # Throw the error again if evaluation errors aren't allowed
                eval_error = EvaluationError(expr, example.in, e)
                allow_evaluation_errors || throw(eval_error)
                falsified = true
                break
            end
        end
        if !falsified
            return (h, expr)
        end

        # Check stopping conditions
        if check_enumerations && i > max_enumerations || check_time && time() - start_time > max_time
            return nothing
        end
    end
    return nothing
end


"""
    search(g::Grammar, problem::Problem, start::Symbol; evaluator::Function=test_with_input, enumerator::Function=get_bfs_enumerator, max_depth::Union{Int, Nothing}=nothing, max_size::Union{Int, Nothing}=nothing, max_time::Union{Int, Nothing}=nothing, max_enumerations::Union{Int, Nothing}=nothing, allow_evaluation_errors::Bool=false, mod::Module=Main)::Union{Any, Nothing}

Searches for a program by calling [`search_rulenode`](@ref) starting from [`Symbol`](@ref) `start` guided by `enumerator` and [`Grammar`](@ref) trying to satisfy  the higher-order constraints in form of input/output examples defined in the [`Problem`](@ref).
    
    - g                 - The grammar that defines the search space
    - problem           - The problem definition with IO examples
    - start             - The start symbol in the grammar
    - evaluator         - The evaluation function. Takes a SymbolTable, expression and a dictionary with 
                          input variable assignments and returns the output of the expression.
    - enumerator        - A constructor for the enumerator that should be used in the search
    - max_depth         - The maximum depth of the search
    - max_size          - The maximum number of nodes for ASTs in the search
    - max_time          - The maximum time allowed for the search in seconds
    - max_enumerations  - The maximum number of programs to enumerate and test'
    - allow_evaluation_errors - Whether the search should crash if an exception is thrown in the evaluation
    - mod               - A module containing definitions for the functions in the grammar that do not exist in Main

This is the heart of the Herb's search for satisfying programs.
Returns the found program when the evaluation calculated using `evaluator` is successful.
"""
function search(
    g::Grammar, 
    problem::Problem, 
    start::Symbol; 
    evaluator::Function=test_with_input, 
    enumerator::Function=get_bfs_enumerator,
    max_depth::Union{Int, Nothing}=nothing,
    max_size::Union{Int, Nothing}=nothing,
    max_time::Union{Int, Nothing}=nothing,
    max_enumerations::Union{Int, Nothing}=nothing,
    allow_evaluation_errors::Bool=false,
    mod::Module=Main,
)::Union{Any, Nothing}
    res::Union{Tuple{RuleNode, Any}, Nothing} = search_rulenode(
        g,
        problem,
        start,
        evaluator=evaluator,
        enumerator=enumerator,
        max_depth=max_depth,
        max_size=max_size,
        max_time=max_time,
        max_enumerations=max_enumerations,
        allow_evaluation_errors=allow_evaluation_errors,
        mod=mod
    )

    if res isa Tuple{RuleNode, Any}
        return res[2]
    end
    return nothing
end

"""
    default_error_function(old_error, output, expected_output)
Default error function for `search_best`.
    
    - old_error         - The existing total error
    - output            - The actual output of the evaluator
    - expected_output   - The expected output for the example

The default function returns `0` if the outputs match and `1` otherwise.
"""
default_error_function(old_error, output, expected_output) = old_error + (output == expected_output ? 0 : 1)
=======
"""
    @enum SynthResult optimal_program=1 suboptimal_program=2

Representation of the possible results of the synth procedure. 
At the moment there are two possible outcomes:
>>>>>>> 5949d96d

- `optimal_program`: The synthesized program satisfies the entire program specification.
- `suboptimal_program`: The synthesized program does not satisfy the entire program specification, but got the best score from the evaluator.
"""
@enum SynthResult optimal_program=1 suboptimal_program=2

"""
    synth(problem::Problem, iterator::ProgramIterator, evaluator::Function=execute_on_input, allow_evaluation_errors::Bool=false)::Union{Tuple{RuleNode, Any}, Nothing}

Synthesize a program that satisfies the maximum number of examples in the problem.
        - problem                 - The problem definition with IO examples
        - iterator                - The iterator that will be used
        - shortcircuit            - Whether to stop evaluating after finding a single example that fails, to speed up the [synth](@ref) procedure. If true, the returned score is an underapproximation of the actual score.
        - allow_evaluation_errors - Whether the search should crash if an exception is thrown in the evaluation
Returns a score in the interval [0, 1]
Returns a tuple of the rulenode representing the solution program and a synthresult that indicates if that program is optimal
"""
<<<<<<< HEAD
    search_best(g::Grammar, problem::Problem, start::Symbol; evaluator::Function=test_with_input, enumerator::Function=get_bfs_enumerator, error_function::Function=default_error_function, max_depth::Union{Int, Nothing}=nothing, max_size::Union{Int, Nothing}=nothing, max_time::Union{Int, Nothing}=nothing, max_enumerations::Union{Int, Nothing}=nothing, allow_evaluation_errors::Bool=false, mod::Module=Main)::Tuple{Any, Real}

Searches the grammar for the program that satisfies the maximum number of examples in the problem.
The evaluator should be a function that takes a SymbolTable, expression and a dictionary with 
    input variable assignments and returns the output of the expression.

    - g                 - The grammar that defines the search space
    - problem           - The problem definition with IO examples
    - start             - The start symbol in the grammar
    - evaluator         - The evaluation function. Takes a SymbolTable, expression and a dictionary with 
                          input variable assignments and returns the output of the expression.
    - enumerator        - A constructor for the enumerator that should be used in the search
    - error_function    - The error function. Takes the existing total error, the actual output of the evaluator 
                          and the expected value for the example.
    - max_depth         - The maximum depth of the search
    - max_time          - The maximum time allowed for the search in seconds
    - max_enumerations  - The maximum number of programs to enumerate and test
    - allow_evaluation_errors - Whether the search should crash if an exception is thrown in the evaluation
    - mod               - A module containing definitions for the functions in the grammar that do not exist in Main
Returns a tuple with the best found program so far and the error. 
Can be considerably slower than `search` due to having to evaluate each expression on each example.
"""
function search_best(
        g::Grammar, 
        problem::Problem, 
        start::Symbol;
        evaluator::Function=test_with_input, 
        enumerator::Function=get_bfs_enumerator,
        error_function::Function=default_error_function,
        max_depth::Union{Int, Nothing}=nothing,
        max_size::Union{Int, Nothing}=nothing,
        max_time::Union{Int, Nothing}=nothing,
        max_enumerations::Union{Int, Nothing}=nothing,
        allow_evaluation_errors::Bool=false,
        mod::Module=Main,
    )::Tuple{Any, Real}

    start_time = time()
    check_time = max_time !== nothing
    check_enumerations = max_enumerations !== nothing
    symboltable :: SymbolTable = SymbolTable(g, mod)
=======
function synth(
    problem::Problem,
    iterator::ProgramIterator; 
    shortcircuit::Bool=true, 
    allow_evaluation_errors::Bool=false
)::Union{Tuple{RuleNode, SynthResult}, Nothing}

    start_time = time()
    symboltable :: SymbolTable = SymbolTable(iterator.grammar)
>>>>>>> 5949d96d

    best_score = 0
    best_program = nothing
    
    for (i, candidate_program) ∈ enumerate(iterator)
        # Create expression from rulenode representation of AST
        expr = rulenode2expr(candidate_program, iterator.grammar)

        # Evaluate the expression
        score = evaluate(problem, expr, symboltable, shortcircuit=shortcircuit, allow_evaluation_errors=allow_evaluation_errors)
        if score == 1
            return (candidate_program, optimal_program)
        elseif score >= best_score
            best_score = score
            best_program = candidate_program
        end

        # Check stopping criteria
        if i > iterator.max_enumerations || time() - start_time > iterator.max_time
            break;
        end
    end

    # The enumeration exhausted, but an optimal problem was not found
    return (best_program, suboptimal_program)
end<|MERGE_RESOLUTION|>--- conflicted
+++ resolved
@@ -1,170 +1,8 @@
-<<<<<<< HEAD
-struct EvaluationError <: Exception
-    expr::Expr
-    input::Dict{Symbol, Any}
-    error::Exception
-end
-
-Base.showerror(io::IO, e::EvaluationError) = print(io, "An exception was thrown while evaluating the expression $(e.expr) on input $(e.input): $(e.error)")
-
-
-
-"""
-    search_rulenode(g::Grammar, problem::Problem, start::Symbol; evaluator::Function=test_with_input, enumerator::Function=get_bfs_enumerator, max_depth::Union{Int, Nothing}=nothing, max_size::Union{Int, Nothing}=nothing, max_time::Union{Int, Nothing}=nothing, max_enumerations::Union{Int, Nothing}=nothing, allow_evaluation_errors::Bool=false, mod::Module=Main)::Union{Tuple{RuleNode, Any}, Nothing}
-
-Searches the grammar for the program that satisfies the maximum number of examples in the problem.
-    
-        - g                 - The grammar that defines the search space
-        - problem           - The problem definition with IO examples
-        - start             - The start symbol in the grammar
-        - evaluator         - The evaluation function. Takes a SymbolTable, expression and a dictionary with 
-                              input variable assignments and returns the output of the expression.
-        - enumerator        - A constructor for the enumerator that should be used in the search
-        - max_depth         - The maximum depth of the search
-        - max_size          - The maximum number of nodes for ASTs in the search
-        - max_time          - The maximum time allowed for the search in seconds
-        - max_enumerations  - The maximum number of programs to enumerate and test'
-        - allow_evaluation_errors - Whether the search should crash if an exception is thrown in the evaluation
-        - mod               - A module containing definitions for the functions in the grammar that do not exist in Main
-    Returns a tuple of the rulenode and the expression of the solution program once it has been found, 
-    or nothing otherwise.
-"""
-function search_rulenode(
-    g::Grammar, 
-    problem::Problem, 
-    start::Symbol; 
-    evaluator::Function=test_with_input, 
-    enumerator::Function=get_bfs_enumerator,
-    max_depth::Union{Int, Nothing}=nothing,
-    max_size::Union{Int, Nothing}=nothing,
-    max_time::Union{Int, Nothing}=nothing,
-    max_enumerations::Union{Int, Nothing}=nothing,
-    allow_evaluation_errors::Bool=false,
-    mod::Module=Main,
-)::Union{Tuple{RuleNode, Any}, Nothing}
-
-    start_time = time()
-    check_time = max_time !== nothing
-    check_enumerations = max_enumerations !== nothing
-    symboltable :: SymbolTable = SymbolTable(g, mod)
-
-    hypotheses = enumerator(
-        g, 
-        max_depth ≡ nothing ? typemax(Int) : max_depth, 
-        max_size ≡ nothing ? typemax(Int) : max_size,
-        start
-    )
-
-    for (i, h) ∈ enumerate(hypotheses)
-        # Create expression from rulenode representation of AST
-        expr = rulenode2expr(h, g)
-
-        # Evaluate the examples. 
-#         # `all` shortcircuits, so not every example will be evaluated in every iteration. 
-#         if all(example.out == evaluator(symboltable, expr, example.in) for example ∈ problem.examples)
-#             return (h, expr)
-        falsified = false
-        for example ∈ problem.examples
-            # Evaluate the example, making sure that any exceptions are caught
-            try
-                output = evaluator(symboltable, expr, example.in)
-                if output ≠ example.out
-                    falsified = true
-                    break
-                end
-            catch e
-                # Throw the error again if evaluation errors aren't allowed
-                eval_error = EvaluationError(expr, example.in, e)
-                allow_evaluation_errors || throw(eval_error)
-                falsified = true
-                break
-            end
-        end
-        if !falsified
-            return (h, expr)
-        end
-
-        # Check stopping conditions
-        if check_enumerations && i > max_enumerations || check_time && time() - start_time > max_time
-            return nothing
-        end
-    end
-    return nothing
-end
-
-
-"""
-    search(g::Grammar, problem::Problem, start::Symbol; evaluator::Function=test_with_input, enumerator::Function=get_bfs_enumerator, max_depth::Union{Int, Nothing}=nothing, max_size::Union{Int, Nothing}=nothing, max_time::Union{Int, Nothing}=nothing, max_enumerations::Union{Int, Nothing}=nothing, allow_evaluation_errors::Bool=false, mod::Module=Main)::Union{Any, Nothing}
-
-Searches for a program by calling [`search_rulenode`](@ref) starting from [`Symbol`](@ref) `start` guided by `enumerator` and [`Grammar`](@ref) trying to satisfy  the higher-order constraints in form of input/output examples defined in the [`Problem`](@ref).
-    
-    - g                 - The grammar that defines the search space
-    - problem           - The problem definition with IO examples
-    - start             - The start symbol in the grammar
-    - evaluator         - The evaluation function. Takes a SymbolTable, expression and a dictionary with 
-                          input variable assignments and returns the output of the expression.
-    - enumerator        - A constructor for the enumerator that should be used in the search
-    - max_depth         - The maximum depth of the search
-    - max_size          - The maximum number of nodes for ASTs in the search
-    - max_time          - The maximum time allowed for the search in seconds
-    - max_enumerations  - The maximum number of programs to enumerate and test'
-    - allow_evaluation_errors - Whether the search should crash if an exception is thrown in the evaluation
-    - mod               - A module containing definitions for the functions in the grammar that do not exist in Main
-
-This is the heart of the Herb's search for satisfying programs.
-Returns the found program when the evaluation calculated using `evaluator` is successful.
-"""
-function search(
-    g::Grammar, 
-    problem::Problem, 
-    start::Symbol; 
-    evaluator::Function=test_with_input, 
-    enumerator::Function=get_bfs_enumerator,
-    max_depth::Union{Int, Nothing}=nothing,
-    max_size::Union{Int, Nothing}=nothing,
-    max_time::Union{Int, Nothing}=nothing,
-    max_enumerations::Union{Int, Nothing}=nothing,
-    allow_evaluation_errors::Bool=false,
-    mod::Module=Main,
-)::Union{Any, Nothing}
-    res::Union{Tuple{RuleNode, Any}, Nothing} = search_rulenode(
-        g,
-        problem,
-        start,
-        evaluator=evaluator,
-        enumerator=enumerator,
-        max_depth=max_depth,
-        max_size=max_size,
-        max_time=max_time,
-        max_enumerations=max_enumerations,
-        allow_evaluation_errors=allow_evaluation_errors,
-        mod=mod
-    )
-
-    if res isa Tuple{RuleNode, Any}
-        return res[2]
-    end
-    return nothing
-end
-
-"""
-    default_error_function(old_error, output, expected_output)
-Default error function for `search_best`.
-    
-    - old_error         - The existing total error
-    - output            - The actual output of the evaluator
-    - expected_output   - The expected output for the example
-
-The default function returns `0` if the outputs match and `1` otherwise.
-"""
-default_error_function(old_error, output, expected_output) = old_error + (output == expected_output ? 0 : 1)
-=======
 """
     @enum SynthResult optimal_program=1 suboptimal_program=2
 
 Representation of the possible results of the synth procedure. 
 At the moment there are two possible outcomes:
->>>>>>> 5949d96d
 
 - `optimal_program`: The synthesized program satisfies the entire program specification.
 - `suboptimal_program`: The synthesized program does not satisfy the entire program specification, but got the best score from the evaluator.
@@ -172,69 +10,26 @@
 @enum SynthResult optimal_program=1 suboptimal_program=2
 
 """
-    synth(problem::Problem, iterator::ProgramIterator, evaluator::Function=execute_on_input, allow_evaluation_errors::Bool=false)::Union{Tuple{RuleNode, Any}, Nothing}
+    synth(problem::Problem, iterator::ProgramIterator; shortcircuit::Bool=true, allow_evaluation_errors::Bool=false, mod::Module=Main)::Union{Tuple{RuleNode, SynthResult}, Nothing}
 
 Synthesize a program that satisfies the maximum number of examples in the problem.
         - problem                 - The problem definition with IO examples
         - iterator                - The iterator that will be used
         - shortcircuit            - Whether to stop evaluating after finding a single example that fails, to speed up the [synth](@ref) procedure. If true, the returned score is an underapproximation of the actual score.
         - allow_evaluation_errors - Whether the search should crash if an exception is thrown in the evaluation
-Returns a score in the interval [0, 1]
-Returns a tuple of the rulenode representing the solution program and a synthresult that indicates if that program is optimal
+        - mod                     - A module containing definitions for the functions in the grammar that do not exist in Main
+
+Returns a tuple of the rulenode representing the solution program and a synthresult that indicates if that program is optimal. `synth` uses `evaluate` which returns a score in the interval [0, 1] and checks whether that score reaches 1. If not it will return the best program so far, with the proper flag
 """
-<<<<<<< HEAD
-    search_best(g::Grammar, problem::Problem, start::Symbol; evaluator::Function=test_with_input, enumerator::Function=get_bfs_enumerator, error_function::Function=default_error_function, max_depth::Union{Int, Nothing}=nothing, max_size::Union{Int, Nothing}=nothing, max_time::Union{Int, Nothing}=nothing, max_enumerations::Union{Int, Nothing}=nothing, allow_evaluation_errors::Bool=false, mod::Module=Main)::Tuple{Any, Real}
-
-Searches the grammar for the program that satisfies the maximum number of examples in the problem.
-The evaluator should be a function that takes a SymbolTable, expression and a dictionary with 
-    input variable assignments and returns the output of the expression.
-
-    - g                 - The grammar that defines the search space
-    - problem           - The problem definition with IO examples
-    - start             - The start symbol in the grammar
-    - evaluator         - The evaluation function. Takes a SymbolTable, expression and a dictionary with 
-                          input variable assignments and returns the output of the expression.
-    - enumerator        - A constructor for the enumerator that should be used in the search
-    - error_function    - The error function. Takes the existing total error, the actual output of the evaluator 
-                          and the expected value for the example.
-    - max_depth         - The maximum depth of the search
-    - max_time          - The maximum time allowed for the search in seconds
-    - max_enumerations  - The maximum number of programs to enumerate and test
-    - allow_evaluation_errors - Whether the search should crash if an exception is thrown in the evaluation
-    - mod               - A module containing definitions for the functions in the grammar that do not exist in Main
-Returns a tuple with the best found program so far and the error. 
-Can be considerably slower than `search` due to having to evaluate each expression on each example.
-"""
-function search_best(
-        g::Grammar, 
-        problem::Problem, 
-        start::Symbol;
-        evaluator::Function=test_with_input, 
-        enumerator::Function=get_bfs_enumerator,
-        error_function::Function=default_error_function,
-        max_depth::Union{Int, Nothing}=nothing,
-        max_size::Union{Int, Nothing}=nothing,
-        max_time::Union{Int, Nothing}=nothing,
-        max_enumerations::Union{Int, Nothing}=nothing,
-        allow_evaluation_errors::Bool=false,
-        mod::Module=Main,
-    )::Tuple{Any, Real}
-
-    start_time = time()
-    check_time = max_time !== nothing
-    check_enumerations = max_enumerations !== nothing
-    symboltable :: SymbolTable = SymbolTable(g, mod)
-=======
 function synth(
     problem::Problem,
     iterator::ProgramIterator; 
     shortcircuit::Bool=true, 
-    allow_evaluation_errors::Bool=false
+    allow_evaluation_errors::Bool=false,
+    mod::Module=Main
 )::Union{Tuple{RuleNode, SynthResult}, Nothing}
-
     start_time = time()
-    symboltable :: SymbolTable = SymbolTable(iterator.grammar)
->>>>>>> 5949d96d
+    symboltable :: SymbolTable = SymbolTable(iterator.grammar, mod)
 
     best_score = 0
     best_program = nothing
