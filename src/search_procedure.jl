--- conflicted
+++ resolved
@@ -14,7 +14,7 @@
         - allow_evaluation_errors - Whether the search should crash if an exception is thrown in the evaluation
     Returns the optimal program once it has been found, or nothing otherwise.
 """
-<<<<<<< HEAD
+
 function search_rulenode(
     g::Grammar, 
     problem::Problem, 
@@ -26,20 +26,6 @@
     max_time::Union{Int, Nothing}=nothing,
     max_enumerations::Union{Int, Nothing}=nothing
 )::Union{Tuple{RuleNode, Any}, Nothing}
-=======
-function search(
-        g::Grammar, 
-        problem::Problem, 
-        start::Symbol; 
-        evaluator::Function=test_with_input, 
-        enumerator::Function=get_bfs_enumerator,
-        max_depth::Union{Int, Nothing}=nothing,
-        max_size::Union{Int, Nothing}=nothing,
-        max_time::Union{Int, Nothing}=nothing,
-        max_enumerations::Union{Int, Nothing}=nothing,
-        allow_evaluation_errors::Bool=false
-    )::Any
->>>>>>> c1f5164a
 
     start_time = time()
     check_time = max_time !== nothing
@@ -58,11 +44,9 @@
         expr = rulenode2expr(h, g)
 
         # Evaluate the examples. 
-<<<<<<< HEAD
-        # `all` shortcircuits, so not every example will be evaluated in every iteration. 
-        if all(example.out == evaluator(symboltable, expr, example.in) for example ∈ problem.examples)
-            return (h, expr)
-=======
+#         # `all` shortcircuits, so not every example will be evaluated in every iteration. 
+#         if all(example.out == evaluator(symboltable, expr, example.in) for example ∈ problem.examples)
+#             return (h, expr)
         falsified = false
         for example ∈ problem.examples
             # Evaluate the example, making sure that any exceptions are caught
@@ -81,7 +65,6 @@
         end
         if !falsified
             return expr
->>>>>>> c1f5164a
         end
 
         # Check stopping conditions
