<<<<<<< HEAD
function search(g::Grammar, problem::Problem, depth::Int, start::Symbol, enumerator=ExpressionIterator)::Any
    symboltable :: SymbolTable = SymbolTable(g)
    hypotheses = enumerator(g, depth, start)
    for h :: RuleNode ∈ hypotheses
        # Create expression from rulenode representation of AST
        expr = rulenode2expr(h, g)
        # Evaluate examples the examples.
        #  `test_examples` returns as soon as it has found the first example that doesn't work.
        if test_examples(symboltable, expr, problem.examples)
            return expr
        end
    end
    return nothing
end

function get_mh_enumerator(grammar, examples, max_depth, start_symbol, cost_function)
    return StochasticSearchEnumerator(
        grammar = grammar,
        examples = examples,
        max_depth = max_depth,
        neighbourhood = mh_constructNeighbourhood,
        propose! = mh_propose!,
        temperature = mh_temperature,
        accept = mh_accept,
        cost_function = cost_function,
        start_symbol = start_symbol,
    )
end
=======
"""
Searches the grammar up to the provided depth for a program that satisfies problem
"""
function search(g::Grammar, problem::Problem, depth::Int, start::Symbol, enumerator=ExpressionIterator)::Any
    symboltable :: SymbolTable = SymbolTable(g)

    hypotheses = enumerator(g, depth, start)

    for h :: RuleNode ∈ hypotheses
        # Create expression from rulenode representation of AST
        expr = rulenode2expr(h, g)
>>>>>>> debbc00e


function search_it(g::Grammar, problem::Problem, iterator)::Any
    symboltable :: SymbolTable = SymbolTable(g)
    for h :: RuleNode ∈ iterator
        # Create expression from rulenode representation of AST
        expr = rulenode2expr(h, g)
        # Evaluate examples the examples.
        #  `test_examples` returns as soon as it has found the first example that doesn't work.
        if test_examples(symboltable, expr, problem.examples)
            return expr
        end
    end
    return nothing
end<|MERGE_RESOLUTION|>--- conflicted
+++ resolved
@@ -1,10 +1,15 @@
-<<<<<<< HEAD
+"""
+Searches the grammar up to the provided depth for a program that satisfies problem
+"""
 function search(g::Grammar, problem::Problem, depth::Int, start::Symbol, enumerator=ExpressionIterator)::Any
     symboltable :: SymbolTable = SymbolTable(g)
+
     hypotheses = enumerator(g, depth, start)
+
     for h :: RuleNode ∈ hypotheses
         # Create expression from rulenode representation of AST
         expr = rulenode2expr(h, g)
+
         # Evaluate examples the examples.
         #  `test_examples` returns as soon as it has found the first example that doesn't work.
         if test_examples(symboltable, expr, problem.examples)
@@ -13,6 +18,7 @@
     end
     return nothing
 end
+
 
 function get_mh_enumerator(grammar, examples, max_depth, start_symbol, cost_function)
     return StochasticSearchEnumerator(
@@ -27,19 +33,6 @@
         start_symbol = start_symbol,
     )
 end
-=======
-"""
-Searches the grammar up to the provided depth for a program that satisfies problem
-"""
-function search(g::Grammar, problem::Problem, depth::Int, start::Symbol, enumerator=ExpressionIterator)::Any
-    symboltable :: SymbolTable = SymbolTable(g)
-
-    hypotheses = enumerator(g, depth, start)
-
-    for h :: RuleNode ∈ hypotheses
-        # Create expression from rulenode representation of AST
-        expr = rulenode2expr(h, g)
->>>>>>> debbc00e
 
 
 function search_it(g::Grammar, problem::Problem, iterator)::Any
@@ -54,4 +47,4 @@
         end
     end
     return nothing
-end+end
