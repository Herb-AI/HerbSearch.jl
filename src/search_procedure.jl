--- conflicted
+++ resolved
@@ -24,17 +24,16 @@
 Returns a tuple of the rulenode representing the solution program and a synthresult that indicates if that program is optimal. `synth` uses `evaluate` which returns a score in the interval [0, 1] and checks whether that score reaches 1. If not it will return the best program so far, with the proper flag
 """
 function synth(
-<<<<<<< HEAD
 	problem::Problem,
 	iterator::ProgramIterator;
 	shortcircuit::Bool = true,
 	allow_evaluation_errors::Bool = false,
 	max_time = typemax(Int),
 	max_enumerations = typemax(Int),
-	mod::Module = Main)::Union{Tuple{RuleNode, SynthResult}, Nothing}
+	mod::Module = Main,)::Union{Tuple{RuleNode, SynthResult}, Nothing}
 	start_time = time()
 	grammar = get_grammar(iterator.solver)
-	symboltable::SymbolTable = SymbolTable(grammar, mod)
+	symboltable::SymbolTable = grammar2symboltable(grammar, mod)
 
 	best_score = 0
 	best_program = nothing
@@ -153,45 +152,3 @@
 	# TODO: Rename functions to decide, divide, conquer
 end
 
-=======
-    problem::Problem,
-    iterator::ProgramIterator; 
-    shortcircuit::Bool=true, 
-    allow_evaluation_errors::Bool=false,
-    max_time = typemax(Int),
-    max_enumerations = typemax(Int),
-    mod::Module=Main
-    
-)::Union{Tuple{RuleNode, SynthResult}, Nothing}
-    start_time = time()
-    grammar = get_grammar(iterator.solver)
-    symboltable :: SymbolTable = grammar2symboltable(grammar, mod)
-
-    best_score = 0
-    best_program = nothing
-    
-    for (i, candidate_program) ∈ enumerate(iterator)
-        # Create expression from rulenode representation of AST
-        expr = rulenode2expr(candidate_program, grammar)
-
-        # Evaluate the expression
-        score = evaluate(problem, expr, symboltable, shortcircuit=shortcircuit, allow_evaluation_errors=allow_evaluation_errors)
-        if score == 1
-            candidate_program = freeze_state(candidate_program)
-            return (candidate_program, optimal_program)
-        elseif score >= best_score
-            best_score = score
-            candidate_program = freeze_state(candidate_program)
-            best_program = candidate_program
-        end
-
-        # Check stopping criteria
-        if i > max_enumerations || time() - start_time > max_time
-            break;
-        end
-    end
-
-    # The enumeration exhausted, but an optimal problem was not found
-    return (best_program, suboptimal_program)
-end
->>>>>>> 8fe642aa
