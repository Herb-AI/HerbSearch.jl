--- conflicted
+++ resolved
@@ -48,24 +48,6 @@
     return nothing
 end
 
-<<<<<<< HEAD
-"""
-Searches the grammar in order to solve the provided input and output examples using the iterator provided
-"""
-function search_it(g::Grammar, problem::Problem, iterator::ExpressionIterator)::Any
-    symboltable :: SymbolTable = SymbolTable(g)
-    for h :: RuleNode ∈ iterator
-        # Create expression from rulenode representation of AST
-        expr = rulenode2expr(h, g)
-        # Evaluate examples the examples.
-        #  `test_examples` returns as soon as it has found the first example that doesn't work.
-        if test_examples(symboltable, expr, problem.examples)
-            return expr
-        end
-    end
-    return nothing
-end
-=======
 
 """
 Default error function for `search_best`.
@@ -77,6 +59,8 @@
 The default function returns `0` if the outputs match and `1` otherwise.
 """
 default_error_function(old_error, output, expected_output) = old_error + (output == expected_output ? 0 : 1)
+
+mse_error_function(old_error, output, expected_output) = old_error + (output - expected_output) ^ 2
 
 
 """
@@ -148,5 +132,4 @@
         end
     end
     return best_program, best_error
-end
->>>>>>> b220b90f
+end