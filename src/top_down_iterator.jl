"""
    mutable struct TopDownIterator <: ProgramIterator 

Enumerates a context-free grammar starting at [`Symbol`](@ref) `sym` with respect to the grammar up to a given depth and a given size. 
The exploration is done using the given priority function for derivations, and the expand function for discovered nodes.
Concrete iterators may overload the following methods:
- priority_function
- derivation_heuristic
- hole_heuristic
"""
abstract type TopDownIterator <: ProgramIterator end

"""
    priority_function(::TopDownIterator, g::AbstractGrammar, tree::AbstractRuleNode, parent_value::Union{Real, Tuple{Vararg{Real}}}, isrequeued::Bool)

Assigns a priority value to a `tree` that needs to be considered later in the search. Trees with the lowest priority value are considered first.

- ``: The first argument is a dispatch argument and is only used to dispatch to the correct priority function
- `g`: The grammar used for enumeration
- `tree`: The tree that is about to be stored in the priority queue
- `parent_value`: The priority value of the parent [`SolverState`](@ref)
- `isrequeued`: The same tree shape will be requeued. The next time this tree shape is considered, the `UniformSolver` will produce the next complete program deriving from this shape.
"""
function priority_function(
    ::TopDownIterator, 
    g::AbstractGrammar, 
    tree::AbstractRuleNode, 
    parent_value::Union{Real, Tuple{Vararg{Real}}},
    isrequeued::Bool
)
    #the default priority function is the bfs priority function
    if isrequeued
        return parent_value;
    end
    return parent_value + 1;
end

"""
    function derivation_heuristic(::TopDownIterator, indices::Vector{Int})

Returns a sorted sublist of the `indices`, based on which rules are most promising to fill a hole.
The underlying solver can change the order within a Hole's domain. We sort the domain to make the enumeration order explicit and more predictable. 
"""
function derivation_heuristic(::TopDownIterator, indices::Vector{Int})
    return sort(indices);
end

"""
    hole_heuristic(::TopDownIterator, node::AbstractRuleNode, max_depth::Int)::Union{ExpandFailureReason, HoleReference}

Defines a heuristic over variable shaped holes. Returns a [`HoleReference`](@ref) once a hole is found.
"""
function hole_heuristic(::TopDownIterator, node::AbstractRuleNode, max_depth::Int)::Union{ExpandFailureReason, HoleReference}
    return heuristic_leftmost(node, max_depth);
end

Base.@doc """
    @programiterator RandomIterator() <: TopDownIterator

Iterates trees in the grammar in a random order.
""" RandomIterator
@programiterator RandomIterator() <: TopDownIterator

"""
    priority_function(::RandomIterator, g::AbstractGrammar, tree::AbstractRuleNode, parent_value::Union{Real, Tuple{Vararg{Real}}}, isrequeued::Bool)

Assigns a random priority to each state.
"""
function priority_function(
    ::RandomIterator, 
    ::AbstractGrammar, 
    ::AbstractRuleNode, 
    ::Union{Real, Tuple{Vararg{Real}}},
    ::Bool
)
    Random.rand();
end

"""
    function derivation_heuristic(::RandomIterator, indices::Vector{Int})

Randomly shuffles the rules.
"""
function derivation_heuristic(::RandomIterator, indices::Vector{Int})
    return Random.shuffle!(indices);
end

"""
    AbstractBFSIterator <: TopDownIterator

This is the supertype for all breadth-first search iterators. It inherits all stop-criteria and traversal mechanisms from [`TopDownIterator`](@ref).
"""
abstract type AbstractBFSIterator <: TopDownIterator end


Base.@doc """
    @programiterator BFSIterator() <: TopDownIterator

Creates a breadth-first search iterator for traversing given a grammar, starting from the given symbol. The iterator returns trees in the grammar in increasing order of size.
""" BFSIterator
@programiterator BFSIterator() <: AbstractBFSIterator

"""
    AbstractDFSIterator <: TopDownIterator

This is the supertype for all depth-first search iterators. It inherits all stop-criteria and from [`TopDownIterator`](@ref), but the traversal mechanism is 
implemented to perform a depth-first search.
"""
abstract type AbstractDFSIterator <: TopDownIterator end

"""
    priority_function(::AbstractDFSIterator, g::AbstractGrammar, tree::AbstractRuleNode, parent_value::Union{Real, Tuple{Vararg{Real}}}, isrequeued::Bool)

Assigns priority such that the search tree is traversed like in a DFS manner. 
"""
function priority_function(
    ::AbstractDFSIterator, 
    ::AbstractGrammar, 
    ::AbstractRuleNode, 
    parent_value::Union{Real, Tuple{Vararg{Real}}},
    isrequeued::Bool
)
    if isrequeued
        return parent_value - 1;
    end
    return parent_value - 1;
end

Base.@doc """
    @programiterator DFSIterator() <: AbstractDFSIterator

Creates a depth-first search iterator for traversing a given a grammar, starting from a given symbol. The iterator returns trees in the grammar in decreasing order of size. 
""" DFSIterator
@programiterator DFSIterator() <: AbstractDFSIterator

Base.@doc """
    @programiterator MLFSIterator() <: TopDownIterator

Iterator that enumerates expressions in the grammar in decreasing order of probability (Only use this iterator with probabilistic grammars). Inherits all stop-criteria from TopDownIterator.
""" MLFSIterator
@programiterator MLFSIterator() <: TopDownIterator

"""
    priority_function(::MLFSIterator, grammar::AbstractGrammar, current_program::AbstractRuleNode, parent_value::Union{Real, Tuple{Vararg{Real}}}, isrequeued::Bool)

Calculates the priority function of the `MLFSIterator`. The priority value of a tree is then the max_rulenode_log_probability within the represented uniform tree.
The value is negated as lower priority values are popped earlier.
"""
function priority_function(
    ::MLFSIterator,
    grammar::AbstractGrammar, 
    current_program::AbstractRuleNode, 
    parent_value::Union{Real, Tuple{Vararg{Real}}},
    isrequeued::Bool
)
    -max_rulenode_log_probability(current_program, grammar)
end

"""
    derivation_heuristic(iter::MLFSIterator, domain::Vector{Int})

Defines `derivation_heuristic` for the iterator type `MLFSIterator`. 
Sorts the indices within a domain, that is grammar rules, by decreasing log_probabilities. 
    
This will invert the enumeration order if probabilities are equal.
"""
function derivation_heuristic(iter::MLFSIterator, domain::Vector{Int})
    log_probs = get_grammar(iter.solver).log_probabilities
    return sort(domain, by=i->log_probs[i], rev=true) # have highest log_probability first
end

"""
    @enum ExpandFailureReason limit_reached=1 already_complete=2

Representation of the different reasons why expanding a partial tree failed. 
Currently, there are two possible causes of the expansion failing:

- `limit_reached`: The depth limit or the size limit of the partial tree would 
   be violated by the expansion
- `already_complete`: There is no hole left in the tree, so nothing can be 
   expanded.
"""
@enum ExpandFailureReason limit_reached=1 already_complete=2


"""
    function Base.collect(iter::TopDownIterator)

Return an array of all programs in the TopDownIterator. 
!!! warning
    This requires deepcopying programs from type StateHole to type RuleNode.
    If it is not needed to save all programs, iterate over the iterator manually.
"""
function Base.collect(iter::TopDownIterator)
    @warn "Collecting all programs of a TopDownIterator requires to deep copy all states. This make take significantly longer."
    programs = Vector{RuleNode}()
    for program ∈ iter
        push!(programs, freeze_state(program))
    end
    return programs
end

"""
    Base.iterate(iter::TopDownIterator)

Describes the iteration for a given [`TopDownIterator`](@ref) over the grammar. The iteration constructs a [`PriorityQueue`](@ref) first and then prunes it propagating the active constraints. Recursively returns the result for the priority queue.
"""
function Base.iterate(iter::TopDownIterator)
    # Priority queue with `SolverState`s (for variable shaped trees) and `UniformIterator`s (for uniform trees)
    pq :: PriorityQueue{Union{SolverState, UniformIterator}, Union{Real, Tuple{Vararg{Real}}}} = PriorityQueue()

    solver = iter.solver

    if isfeasible(solver)
        enqueue!(pq, get_state(solver), priority_function(iter, get_grammar(solver), get_tree(solver), 0, false))
    end
    return _find_next_complete_tree(iter.solver, pq, iter)
end

"""
    Base.iterate(iter::TopDownIterator, pq::DataStructures.PriorityQueue)

Describes the iteration for a given [`TopDownIterator`](@ref) and a [`PriorityQueue`](@ref) over the grammar without enqueueing new items to the priority queue. Recursively returns the result for the priority queue.
"""
<<<<<<< HEAD
=======
function Base.iterate(iter::TopDownIterator, tup::Tuple{Vector{<:AbstractRuleNode}, DataStructures.PriorityQueue})
    @timeit_debug iter.solver.statistics "#CompleteTrees (by FixedShapedIterator)" begin end
    # iterating over fixed shaped trees using the FixedShapedIterator
    if !isempty(tup[1])
        return (pop!(tup[1]), tup)
    end

    return _find_next_complete_tree(iter.solver, tup[2], iter)
end


>>>>>>> 40ad24e9
function Base.iterate(iter::TopDownIterator, pq::DataStructures.PriorityQueue)
    @timeit_debug iter.solver.statistics "#CompleteTrees (by UniformSolver)" begin end
    return _find_next_complete_tree(iter.solver, pq, iter)
end

"""
    _find_next_complete_tree(solver::Solver, pq::PriorityQueue, iter::TopDownIterator)::Union{Tuple{RuleNode, Tuple{Vector{AbstractRuleNode}, PriorityQueue}}, Nothing}

Takes a priority queue and returns the smallest AST from the grammar it can obtain from the queue or by (repeatedly) expanding trees that are in the queue.
Returns `nothing` if there are no trees left within the depth limit.
"""
function _find_next_complete_tree(
    solver::Solver,
    pq::PriorityQueue,
    iter::TopDownIterator
)
    while length(pq) ≠ 0
        (item, priority_value) = dequeue_pair!(pq)
        if item isa UniformIterator
            #the item is a fixed shaped solver, we should get the next solution and re-enqueue it with a new priority value
            uniform_iterator = item
            solution = next_solution!(uniform_iterator)
            if !isnothing(solution)
                enqueue!(pq, uniform_iterator, priority_function(iter, get_grammar(solver), solution, priority_value, true))
                return (solution, pq)
            end
        elseif item isa SolverState
            #the item is a solver state, we should find a variable shaped hole to branch on
            state = item
            load_state!(solver, state)

            hole_res = hole_heuristic(iter, get_tree(solver), get_max_depth(solver))
            if hole_res ≡ already_complete
                @timeit_debug iter.solver.statistics "#FixedShapedTrees" begin end
                # Always use the Uniform Solver
                uniform_solver = UniformSolver(get_grammar(solver), get_tree(solver), with_statistics=solver.statistics)
                uniform_iterator = UniformIterator(uniform_solver, iter)
                solution = next_solution!(uniform_iterator)
                if !isnothing(solution)
                    enqueue!(pq, uniform_iterator, priority_function(iter, get_grammar(solver), solution, priority_value, true))
                    return (solution, pq)
                end
            elseif hole_res ≡ limit_reached
                # The maximum depth is reached
                continue
            elseif hole_res isa HoleReference
                # Variable Shaped Hole was found
                (; hole, path) = hole_res
        
                partitioned_domains = partition(hole, get_grammar(solver))
                number_of_domains = length(partitioned_domains)
                for (i, domain) ∈ enumerate(partitioned_domains)
                    if i < number_of_domains
                        state = save_state!(solver)
                    end
                    @assert isfeasible(solver) "Attempting to expand an infeasible tree: $(get_tree(solver))"
                    remove_all_but!(solver, path, domain)
                    if isfeasible(solver)
                        enqueue!(pq, get_state(solver), priority_function(iter, get_grammar(solver), get_tree(solver), priority_value, false))
                    end
                    if i < number_of_domains
                        load_state!(solver, state)
                    end
                end
            end
        else
            throw("BadArgument: PriorityQueue contains an item of unexpected type '$(typeof(item))'")
        end
    end
    return nothing
end<|MERGE_RESOLUTION|>--- conflicted
+++ resolved
@@ -222,20 +222,6 @@
 
 Describes the iteration for a given [`TopDownIterator`](@ref) and a [`PriorityQueue`](@ref) over the grammar without enqueueing new items to the priority queue. Recursively returns the result for the priority queue.
 """
-<<<<<<< HEAD
-=======
-function Base.iterate(iter::TopDownIterator, tup::Tuple{Vector{<:AbstractRuleNode}, DataStructures.PriorityQueue})
-    @timeit_debug iter.solver.statistics "#CompleteTrees (by FixedShapedIterator)" begin end
-    # iterating over fixed shaped trees using the FixedShapedIterator
-    if !isempty(tup[1])
-        return (pop!(tup[1]), tup)
-    end
-
-    return _find_next_complete_tree(iter.solver, tup[2], iter)
-end
-
-
->>>>>>> 40ad24e9
 function Base.iterate(iter::TopDownIterator, pq::DataStructures.PriorityQueue)
     @timeit_debug iter.solver.statistics "#CompleteTrees (by UniformSolver)" begin end
     return _find_next_complete_tree(iter.solver, pq, iter)
