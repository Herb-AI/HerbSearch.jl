"""
    mutable struct TopDownIterator <: ProgramIterator 

Enumerates a context-free grammar starting at [`Symbol`](@ref) `sym` with respect to the grammar up to a given depth and a given size. 
The exploration is done using the given priority function for derivations, and the expand function for discovered nodes.
Concrete iterators may overload the following methods:
- priority_function
- derivation_heuristic
- hole_heuristic
"""
abstract type TopDownIterator <: ProgramIterator end

"""
    priority_function(::TopDownIterator, g::AbstractGrammar, tree::AbstractRuleNode, parent_value::Union{Real, Tuple{Vararg{Real}}}, isrequeued::Bool)

Assigns a priority value to a `tree` that needs to be considered later in the search. Trees with the lowest priority value are considered first.

- ``: The first argument is a dispatch argument and is only used to dispatch to the correct priority function
- `g`: The grammar used for enumeration
- `tree`: The tree that is about to be stored in the priority queue
- `parent_value`: The priority value of the parent [`SolverState`](@ref)
- `isrequeued`: The same tree shape will be requeued. The next time this tree shape is considered, the `UniformSolver` will produce the next complete program deriving from this shape.
"""
function priority_function(
    ::TopDownIterator, 
    g::AbstractGrammar, 
    tree::AbstractRuleNode, 
    parent_value::Union{Real, Tuple{Vararg{Real}}},
    isrequeued::Bool
)
    #the default priority function is the bfs priority function
    parent_value + 1;
end

"""
    function derivation_heuristic(::TopDownIterator, indices::Vector{Int})

Returns a sorted sublist of the `indices`, based on which rules are most promising to fill a hole.
By default, this is the identity function.
"""
function derivation_heuristic(::TopDownIterator, indices::Vector{Int})
    return indices;
end

"""
    hole_heuristic(::TopDownIterator, node::AbstractRuleNode, max_depth::Int)::Union{ExpandFailureReason, HoleReference}

Defines a heuristic over variable shaped holes. Returns a [`HoleReference`](@ref) once a hole is found.
"""
function hole_heuristic(::TopDownIterator, node::AbstractRuleNode, max_depth::Int)::Union{ExpandFailureReason, HoleReference}
    return heuristic_leftmost(node, max_depth);
end

Base.@doc """
    @programiterator RandomIterator() <: TopDownIterator

Iterates trees in the grammar in a random order.
""" RandomIterator
@programiterator RandomIterator() <: TopDownIterator

"""
    priority_function(::RandomIterator, g::AbstractGrammar, tree::AbstractRuleNode, parent_value::Union{Real, Tuple{Vararg{Real}}}, isrequeued::Bool)

Assigns a random priority to each state.
"""
function priority_function(
    ::RandomIterator, 
    ::AbstractGrammar, 
    ::AbstractRuleNode, 
    ::Union{Real, Tuple{Vararg{Real}}},
    ::Bool
)
    Random.rand();
end

"""
    function derivation_heuristic(::RandomIterator, indices::Vector{Int})

Randomly shuffles the rules.
"""
function derivation_heuristic(::RandomIterator, indices::Vector{Int})
    return Random.shuffle!(indices);
end


Base.@doc """
    @programiterator BFSIterator() <: TopDownIterator

Returns a breadth-first iterator given a grammar and a starting symbol. Returns trees in the grammar in increasing order of size. Inherits all stop-criteria from TopDownIterator.
""" BFSIterator
@programiterator BFSIterator() <: TopDownIterator

"""
    priority_function(::BFSIterator, g::AbstractGrammar, tree::AbstractRuleNode, parent_value::Union{Real, Tuple{Vararg{Real}}}, isrequeued::Bool)

Assigns priority such that the search tree is traversed like in a BFS manner
"""
function priority_function(
    ::BFSIterator, 
    ::AbstractGrammar, 
    ::AbstractRuleNode, 
    parent_value::Union{Real, Tuple{Vararg{Real}}},
    isrequeued::Bool
)
    if isrequeued
        return parent_value;
    end
    return parent_value + 1;
end


Base.@doc """
    @programiterator DFSIterator() <: TopDownIterator

Returns a depth-first search enumerator given a grammar and a starting symbol. Returns trees in the grammar in decreasing order of size. Inherits all stop-criteria from TopDownIterator.
""" DFSIterator
@programiterator DFSIterator() <: TopDownIterator

"""
    priority_function(::DFSIterator, g::AbstractGrammar, tree::AbstractRuleNode, parent_value::Union{Real, Tuple{Vararg{Real}}}, isrequeued::Bool)

Assigns priority such that the search tree is traversed like in a DFS manner
"""
function priority_function(
    ::DFSIterator, 
    ::AbstractGrammar, 
    ::AbstractRuleNode, 
    parent_value::Union{Real, Tuple{Vararg{Real}}},
    isrequeued::Bool
)
    if isrequeued
        return parent_value;
    end
    return parent_value - 1;
end


Base.@doc """
    @programiterator MLFSIterator() <: TopDownIterator

Iterator that enumerates expressions in the grammar in decreasing order of probability (Only use this iterator with probabilistic grammars). Inherits all stop-criteria from TopDownIterator.
""" MLFSIterator
@programiterator MLFSIterator() <: TopDownIterator

"""
    priority_function(::MLFSIterator, g::AbstractGrammar, tree::AbstractRuleNode, parent_value::Union{Real, Tuple{Vararg{Real}}}, isrequeued::Bool)

Calculates logit for all possible derivations for a node in a tree and returns them.
"""
function priority_function(
    ::MLFSIterator,
    g::AbstractGrammar, 
    tree::AbstractRuleNode, 
    ::Union{Real, Tuple{Vararg{Real}}},
    isrequeued::Bool
)
    -rulenode_log_probability(tree, g)
end

"""
    @enum ExpandFailureReason limit_reached=1 already_complete=2

Representation of the different reasons why expanding a partial tree failed. 
Currently, there are two possible causes of the expansion failing:

- `limit_reached`: The depth limit or the size limit of the partial tree would 
   be violated by the expansion
- `already_complete`: There is no hole left in the tree, so nothing can be 
   expanded.
"""
@enum ExpandFailureReason limit_reached=1 already_complete=2


"""
    function Base.collect(iter::TopDownIterator)

Return an array of all programs in the TopDownIterator. 
!!! warning
    This requires deepcopying programs from type StateHole to type RuleNode.
    If it is not needed to save all programs, iterate over the iterator manually.
"""
function Base.collect(iter::TopDownIterator)
    @warn "Collecting all programs of a TopDownIterator requires freeze_state"
    programs = Vector{RuleNode}()
    for program ∈ iter
        push!(programs, freeze_state(program))
    end
    return programs
end

"""
    Base.iterate(iter::TopDownIterator)

Describes the iteration for a given [`TopDownIterator`](@ref) over the grammar. The iteration constructs a [`PriorityQueue`](@ref) first and then prunes it propagating the active constraints. Recursively returns the result for the priority queue.
"""
function Base.iterate(iter::TopDownIterator)
    # Priority queue with `SolverState`s (for variable shaped trees) and `UniformIterator`s (for fixed shaped trees)
    pq :: PriorityQueue{Union{SolverState, UniformIterator}, Union{Real, Tuple{Vararg{Real}}}} = PriorityQueue()

<<<<<<< HEAD
    if isnothing(iter.solver)
        iter.solver = GenericSolver(iter.grammar, iter.sym)
    end

=======
>>>>>>> 1ae483f5
    solver = iter.solver

    if isfeasible(solver)
        enqueue!(pq, get_state(solver), priority_function(iter, get_grammar(solver), get_tree(solver), 0, false))
    end
    return _find_next_complete_tree(iter.solver, pq, iter)
end

"""
    Base.iterate(iter::TopDownIterator, pq::DataStructures.PriorityQueue)

Describes the iteration for a given [`TopDownIterator`](@ref) and a [`PriorityQueue`](@ref) over the grammar without enqueueing new items to the priority queue. Recursively returns the result for the priority queue.
"""
function Base.iterate(iter::TopDownIterator, tup::Tuple{Vector{<:AbstractRuleNode}, DataStructures.PriorityQueue})
    track!(iter.solver, "#CompleteTrees (by FixedShapedIterator)")
    # iterating over fixed shaped trees using the FixedShapedIterator
    if !isempty(tup[1])
        return (pop!(tup[1]), tup)
    end

    return _find_next_complete_tree(iter.solver, tup[2], iter)
end


function Base.iterate(iter::TopDownIterator, pq::DataStructures.PriorityQueue)
    track!(iter.solver, "#CompleteTrees (by UniformSolver)")
    return _find_next_complete_tree(iter.solver, pq, iter)
end

"""
    _find_next_complete_tree(solver::Solver, pq::PriorityQueue, iter::TopDownIterator)::Union{Tuple{RuleNode, Tuple{Vector{AbstractRuleNode}, PriorityQueue}}, Nothing}

Takes a priority queue and returns the smallest AST from the grammar it can obtain from the queue or by (repeatedly) expanding trees that are in the queue.
Returns `nothing` if there are no trees left within the depth limit.
"""
function _find_next_complete_tree(
    solver::Solver,
    pq::PriorityQueue,
    iter::TopDownIterator
)
    while length(pq) ≠ 0
        (item, priority_value) = dequeue_pair!(pq)
        if item isa UniformIterator
            #the item is a fixed shaped solver, we should get the next solution and re-enqueue it with a new priority value
            uniform_iterator = item
            solution = next_solution!(uniform_iterator)
            if !isnothing(solution)
                enqueue!(pq, uniform_iterator, priority_function(iter, get_grammar(solver), solution, priority_value, true))
                return (solution, pq)
            end
        elseif item isa SolverState
            #the item is a solver state, we should find a variable shaped hole to branch on
            state = item
            load_state!(solver, state)

            hole_res = hole_heuristic(iter, get_tree(solver), get_max_depth(solver))
            if hole_res ≡ already_complete
                track!(solver, "#FixedShapedTrees")
                if solver.use_uniformsolver
                    uniform_solver = UniformSolver(get_grammar(solver), get_tree(solver), with_statistics=solver.statistics)
                    uniform_iterator = UniformIterator(uniform_solver, iter)
                    solution = next_solution!(uniform_iterator)
                    if !isnothing(solution)
                        enqueue!(pq, uniform_iterator, priority_function(iter, get_grammar(solver), solution, priority_value, true))
                        return (solution, pq)
                    end
                else
                    fixed_shaped_iter = FixedShapedIterator(get_grammar(solver), :StartingSymbolIsIgnored, solver=solver)
                    complete_trees = collect(fixed_shaped_iter)
                    if !isempty(complete_trees)
                        return (pop!(complete_trees), (complete_trees, pq))
                    end
                end
            elseif hole_res ≡ limit_reached
                # The maximum depth is reached
                continue
            elseif hole_res isa HoleReference
                # Variable Shaped Hole was found
                (; hole, path) = hole_res
        
                partitioned_domains = partition(hole, get_grammar(solver))
                number_of_domains = length(partitioned_domains)
                for (i, domain) ∈ enumerate(partitioned_domains)
                    if i < number_of_domains
                        state = save_state!(solver)
                    end
                    @assert isfeasible(solver) "Attempting to expand an infeasible tree: $(get_tree(solver))"
                    remove_all_but!(solver, path, domain)
                    if isfeasible(solver)
                        enqueue!(pq, get_state(solver), priority_function(iter, get_grammar(solver), get_tree(solver), priority_value, false))
                    end
                    if i < number_of_domains
                        load_state!(solver, state)
                    end
                end
            end
        else
            throw("BadArgument: PriorityQueue contains an item of unexpected type '$(typeof(item))'")
        end
    end
    return nothing
end<|MERGE_RESOLUTION|>--- conflicted
+++ resolved
@@ -197,13 +197,6 @@
     # Priority queue with `SolverState`s (for variable shaped trees) and `UniformIterator`s (for fixed shaped trees)
     pq :: PriorityQueue{Union{SolverState, UniformIterator}, Union{Real, Tuple{Vararg{Real}}}} = PriorityQueue()
 
-<<<<<<< HEAD
-    if isnothing(iter.solver)
-        iter.solver = GenericSolver(iter.grammar, iter.sym)
-    end
-
-=======
->>>>>>> 1ae483f5
     solver = iter.solver
 
     if isfeasible(solver)
