--- conflicted
+++ resolved
@@ -66,7 +66,6 @@
 
 processdecl(mod::Module, mut::Bool, decl::Expr, super=nothing) = @match decl begin
     Expr(:call, name::Symbol, extrafields...) => begin
-<<<<<<< HEAD
         keywords = [
             Expr(:kw, :(max_depth::Int), typemax(Int)), 
             Expr(:kw, :(max_size::Int), typemax(Int)), 
@@ -75,8 +74,6 @@
         ]
 
         extrafields = map!(ex -> verifyfield!(keywords, ex), extrafields, extrafields)
-=======
->>>>>>> 03e3ed64
         head = Expr(:(<:), name, isnothing(super) ? :(HerbSearch.ProgramIterator) : :($mod.$super))
         
         fields = quote
@@ -106,7 +103,6 @@
         Expr(:block, struct_decl, constructor)
     end
     _ => throw(ArgumentError("invalid declaration structure for the iterator"))
-<<<<<<< HEAD
 end
 
 get_field_name(ex) = if ex isa Symbol return ex
@@ -125,6 +121,4 @@
         end
         _ => throw(ArgumentError("invalid field declaration: $ex"))
     end
-=======
->>>>>>> 03e3ed64
 end