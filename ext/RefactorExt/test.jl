using Markdown
using InteractiveUtils
include("RefactorExt.jl")
using .RefactorExt
include("../../src/HerbSearch.jl")
using HerbCore, HerbGrammar, .HerbSearch, HerbSpecification, HerbBenchmarks


# Define simple grammar
grammar = @csgrammar begin
    Int = 1
    Int = Int + Int
    Int = Int * Int
    Int = Int - Int
    Int = Int / Int
    Int = 1 + Num
    Int = 1 + Int
    Num = 3
    Num = 4
    Num = 5
    Int = Num
end

function test_for_debug_success()
    # only wotks with additional rules
    ast1 = RuleNode(2, [RuleNode(1), RuleNode(6, [RuleNode(8)])])
    ast2 = RuleNode(2, [RuleNode(1), RuleNode(6, [RuleNode(9)])])
    ast3 = RuleNode(2, [RuleNode(1), RuleNode(6, [RuleNode(10)])])
    # 1 + (1 + (Num 3))
    # 1 + (1 + (Num 4))
    # 1 + (1 + (Num 5))
    useful_asts = [ast1, ast2, ast3]
    optimised_grammar = RefactorExt.HerbSearch.refactor_grammar(useful_asts, grammar, 1, 2, 10, 60)
    println("Optimised Grammar: ")
    println(optimised_grammar)
end


function test_for_debug_fail()
    # only wotks with additional rules
    ast1 = RuleNode(2, [RuleNode(1), RuleNode(7, [RuleNode(11, [RuleNode(8)])])])
    ast2 = RuleNode(2, [RuleNode(1), RuleNode(7, [RuleNode(11, [RuleNode(9)])])])
    ast3 = RuleNode(2, [RuleNode(1), RuleNode(7, [RuleNode(11, [RuleNode(10)])])])
    # 1 + (1 + (Int (Num 3)))
    # 1 + (1 + (Int (Num 4)))
    # 1 + (1 + (Int (Num 5)))
    useful_asts = [ast1, ast2, ast3]
    optimised_grammar = RefactorExt.HerbSearch.refactor_grammar(useful_asts, grammar, 1, 2, 10, 60)
    println("Optimised Grammar: ")
    println(optimised_grammar)
end

function test_simple()
    # Define two simple programs that are deemed to be useful
    # Program 1: 1 + 1
    # Program 2: ((1 + 1) * (1 + 1)) + ((1 / 1) * (1 + 1))
    ast1 = RuleNode(2, [RuleNode(1), RuleNode(1)])
    ast2 = RuleNode(2, [
        RuleNode(3, [RuleNode(2, [RuleNode(1), RuleNode(1)]), RuleNode(2, [RuleNode(1), RuleNode(1)])]),
        RuleNode(3, [RuleNode(2, [RuleNode(1), RuleNode(1)]), RuleNode(5, [RuleNode(1), RuleNode(1)])])
    ])
    # Program 2: (1 + 1) * (1 + 1)
    #ast2 = RuleNode(3, [RuleNode(2, [RuleNode(1), RuleNode(1)]), RuleNode(2, [RuleNode(1), RuleNode(1)])])
    useful_asts = [ast1, ast2]#[ast2, ast1]
    optimised_grammar = RefactorExt.HerbSearch.refactor_grammar(useful_asts, grammar, 1, 2, 10, 60)
    println("Optimised Grammar: ")
    println(optimised_grammar)
end

function test_no_compression()
    # Define two simple programs that are deemed to be useful
    # Program 1: 1 + 1
    # Program 2: 1 * 1
    ast1 = RuleNode(2, [RuleNode(1), RuleNode(1)])
    ast2 = RuleNode(3, [RuleNode(1), RuleNode(1)])
    useful_asts = [ast1, ast2]
    optimised_grammar = RefactorExt.HerbSearch.refactor_grammar(useful_asts, grammar, 1, 2, 10, 60)
    println("Optimised Grammar: ")
    println(optimised_grammar)
end

function test_many_refactorings()
    # Program 1: (1 + 1) + ((1 - 1) + (1 - 1))
    # Program 2: (1 + 1) + ((1 * 1) + (1 * 1))
    # Program 3: (1 + 1) + ((1 / 1) + (1 / 1))
    ast1 = RuleNode(2, [RuleNode(2, [RuleNode(1), RuleNode(1)]), RuleNode(2, [RuleNode(3, [RuleNode(1), RuleNode(1)]),RuleNode(3, [RuleNode(1), RuleNode(1)])])])
    ast2 = RuleNode(2, [RuleNode(2, [RuleNode(1), RuleNode(1)]), RuleNode(2, [RuleNode(4, [RuleNode(1), RuleNode(1)]),RuleNode(4, [RuleNode(1), RuleNode(1)])])])
    ast3 = RuleNode(2, [RuleNode(2, [RuleNode(1), RuleNode(1)]), RuleNode(2, [RuleNode(5, [RuleNode(1), RuleNode(1)]),RuleNode(5, [RuleNode(1), RuleNode(1)])])])
    useful_asts = [ast1, ast2, ast3]
    optimised_grammar = RefactorExt.HerbSearch.refactor_grammar(useful_asts, grammar, 4, 2, 30, 60)
    println("Optimised Grammar: ")
    println(optimised_grammar)
end

function test_one_plus_blank()
    # (1 + (1 + 1)) 2{1,3{1,1}}
    # (1 + (1 - 1))
    # 1 + 1
    ast1 = RuleNode(2, [RuleNode(1), RuleNode(2, [RuleNode(1), RuleNode(1)])])
    ast2 = RuleNode(2, [RuleNode(1), RuleNode(4, [RuleNode(1), RuleNode(1)])])
    ast3 = RuleNode(2, [RuleNode(1), RuleNode(1)])
    useful_asts = [ast1, ast2, ast3]
    optimised_grammar = RefactorExt.HerbSearch.refactor_grammar(useful_asts, grammar, 1, 2, 10, 60)
    println("Optimised Grammar: ")
    println(optimised_grammar)
end

function test_string_problems()
    # Load grammar and problems
    problem_grammar_pairs = get_all_problem_grammar_pairs(String_transformations_2020)
    problem_grammar_pairs = first(problem_grammar_pairs, 15)
    grammar = problem_grammar_pairs[1].grammar

    println("Initial grammar:")
    println(grammar)

    # Solve problems
    programs = Vector{RuleNode}([])

    for (i, pg) in enumerate(problem_grammar_pairs)
        problem = pg.problem.spec
        iterator = HerbSearch.DFSIterator(grammar, :Sequence, max_depth=7)
        program = synth_string_program(problem, grammar, iterator)

        if !isnothing(program)
            id = pg.identifier
            println("\nProblem $i (id = $id)")
            println("Solution found: ", program)
            push!(programs, program)
        end
    end
    
    # Optimize grammar
    optimised_grammar = RefactorExt.HerbSearch.refactor_grammar(programs, grammar, 3, 2, 30, 60*10)
    
    println("Optimized grammar:")
    println(optimised_grammar)
end

function synth_string_program(problems::Vector{IOExample{Any, HerbBenchmarks.String_transformations_2020.StringState}}, grammar::ContextSensitiveGrammar, iterator::HerbSearch.ProgramIterator)
    objective_states = [problem.out for problem in problems]
    for program ∈ iterator
        states = [problem.in[:_arg_1] for problem in problems]
        grammartags = HerbBenchmarks.String_transformations_2020.get_relevant_tags(grammar)
        
        solved = true
        for (objective_state, state) in zip(objective_states, states)
            try
                final_state = HerbBenchmarks.String_transformations_2020.interpret(program, grammartags, state)
                
                if objective_state != final_state
                    solved = false
                    break
                end
            catch BoundsError
                break
            end

            
        end

        if solved
            return program
        end
    end
end

# test_for_debug_success()
# test_for_debug_fail()
# test_no_compression()
# test_simple()
# test_many_refactorings()
# test_one_plus_blank()
<<<<<<< HEAD
test_string_problems()

# 13.042
=======
 test_string_problems()
>>>>>>> 993db14b
<|MERGE_RESOLUTION|>--- conflicted
+++ resolved
@@ -171,10 +171,6 @@
 # test_simple()
 # test_many_refactorings()
 # test_one_plus_blank()
-<<<<<<< HEAD
 test_string_problems()
 
-# 13.042
-=======
- test_string_problems()
->>>>>>> 993db14b
+# 13.042