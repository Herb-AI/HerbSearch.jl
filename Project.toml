name = "HerbSearch"
uuid = "3008d8e8-f9aa-438a-92ed-26e9c7b4829f"
authors = ["Sebastijan Dumancic <s.dumancic@tudelft.nl>", "Jaap de Jong <J.deJong-18@student.tudelft.nl>", "Nicolae Filat <N.Filat@student.tudelft.nl>", "Piotr Cichoń <gitlab@gitlab.ewi.tudelft.nl>", "Tilman Hinnerichs <t.r.hinnerichs@tudelft.nl>"]
version = "0.4.7"

[deps]
ConflictAnalysis = "46d8c867-898e-41d3-9160-29f023e63481"
DataStructures = "864edb3b-99cc-5e75-8d2d-829cb0a9cfe8"
DocStringExtensions = "ffbed154-4ef7-542d-bbb7-c09d3a79fcae"
HerbConstraints = "1fa96474-3206-4513-b4fa-23913f296dfc"
HerbCore = "2b23ba43-8213-43cb-b5ea-38c12b45bd45"
HerbGrammar = "4ef9e186-2fe5-4b24-8de7-9f7291f24af7"
HerbInterpret = "5bbddadd-02c5-4713-84b8-97364418cca7"
HerbSpecification = "6d54aada-062f-46d8-85cf-a1ceaf058a06"
MLStyle = "d8e11817-5142-5d16-987a-aa16d5891078"
Random = "9a3f8284-a2c9-5f02-9a11-845980a1fd5c"
StatsBase = "2913bbd2-ae8a-5f71-8c99-4fb6c76f3a91"
TimerOutputs = "a759f4b9-e2f1-59dc-863e-4aeb61b1ea8f"

[weakdeps]
DecisionTree = "7806a523-6efd-50cb-b5f6-3fa6f1930dbb"

[extensions]
DivideAndConquerExt = "DecisionTree"

[compat]
DataStructures = "0.17,0.18"
<<<<<<< HEAD
HerbConstraints = "0.3.2"
=======
DecisionTree = "0.12"
DocStringExtensions = "0.9"
HerbConstraints = "0.4"
>>>>>>> f6bdd96c
HerbCore = "0.3.0"
HerbGrammar = "0.6"
HerbInterpret = "0.2.1"
HerbSpecification = "0.2"
MLStyle = "0.4.17"
Random = "1.8.0"
StatsBase = "0.34"
TimerOutputs = "0.5.28"
julia = "1.10"<|MERGE_RESOLUTION|>--- conflicted
+++ resolved
@@ -25,13 +25,9 @@
 
 [compat]
 DataStructures = "0.17,0.18"
-<<<<<<< HEAD
-HerbConstraints = "0.3.2"
-=======
 DecisionTree = "0.12"
 DocStringExtensions = "0.9"
 HerbConstraints = "0.4"
->>>>>>> f6bdd96c
 HerbCore = "0.3.0"
 HerbGrammar = "0.6"
 HerbInterpret = "0.2.1"
