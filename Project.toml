name = "HerbSearch"
uuid = "3008d8e8-f9aa-438a-92ed-26e9c7b4829f"
authors = ["Sebastijan Dumancic <s.dumancic@tudelft.nl>", "Jaap de Jong <J.deJong-18@student.tudelft.nl>", "Nicolae Filat <N.Filat@student.tudelft.nl>", "Piotr Cichoń <gitlab@gitlab.ewi.tudelft.nl>", "Tilman Hinnerichs <t.r.hinnerichs@tudelft.nl>"]
version = "0.2.1"

[deps]
Configurations = "5218b696-f38b-4ac9-8b61-a12ec717816d"
DataStructures = "864edb3b-99cc-5e75-8d2d-829cb0a9cfe8"
HerbConstraints = "1fa96474-3206-4513-b4fa-23913f296dfc"
HerbCore = "2b23ba43-8213-43cb-b5ea-38c12b45bd45"
HerbGrammar = "4ef9e186-2fe5-4b24-8de7-9f7291f24af7"
HerbInterpret = "5bbddadd-02c5-4713-84b8-97364418cca7"
HerbSpecification = "6d54aada-062f-46d8-85cf-a1ceaf058a06"
Logging = "56ddb016-857b-54e1-b83d-db4d58db5568"
MLStyle = "d8e11817-5142-5d16-987a-aa16d5891078"
Random = "9a3f8284-a2c9-5f02-9a11-845980a1fd5c"
Revise = "295af30f-e4ad-537b-8983-00126c2a3abe"
StatsBase = "2913bbd2-ae8a-5f71-8c99-4fb6c76f3a91"

[compat]
DataStructures = "0.17,0.18"
<<<<<<< HEAD
HerbConstraints = "0.1.0"
HerbCore = "0.1.1"
HerbGrammar = "0.1.0"
HerbInterpret = "0.1.0"
StatsBase = "0.34"
julia = "1.8"
=======
HerbConstraints = "^0.2.0"
HerbCore = "^0.2.0"
HerbGrammar = "^0.2.1"
HerbInterpret = "0.1.2"
HerbSpecification = "^0.1.0"
MLStyle = "^0.4.17"
StatsBase = "^0.34"
julia = "^1.8"
>>>>>>> a63cd1e1

[extras]
LegibleLambdas = "f1f30506-32fe-5131-bd72-7c197988f9e5"
Mocking = "78c3b35d-d492-501b-9361-3d52fe80e533"
Test = "8dfed614-e22c-5e08-85e1-65c5234f0b40"

[targets]
test = ["Test", "LegibleLambdas", "Mocking"]<|MERGE_RESOLUTION|>--- conflicted
+++ resolved
@@ -1,7 +1,7 @@
 name = "HerbSearch"
 uuid = "3008d8e8-f9aa-438a-92ed-26e9c7b4829f"
 authors = ["Sebastijan Dumancic <s.dumancic@tudelft.nl>", "Jaap de Jong <J.deJong-18@student.tudelft.nl>", "Nicolae Filat <N.Filat@student.tudelft.nl>", "Piotr Cichoń <gitlab@gitlab.ewi.tudelft.nl>", "Tilman Hinnerichs <t.r.hinnerichs@tudelft.nl>"]
-version = "0.2.1"
+version = "0.2.2"
 
 [deps]
 Configurations = "5218b696-f38b-4ac9-8b61-a12ec717816d"
@@ -19,23 +19,14 @@
 
 [compat]
 DataStructures = "0.17,0.18"
-<<<<<<< HEAD
-HerbConstraints = "0.1.0"
-HerbCore = "0.1.1"
-HerbGrammar = "0.1.0"
-HerbInterpret = "0.1.0"
-StatsBase = "0.34"
-julia = "1.8"
-=======
 HerbConstraints = "^0.2.0"
-HerbCore = "^0.2.0"
+HerbCore = "^0.3.0"
 HerbGrammar = "^0.2.1"
 HerbInterpret = "0.1.2"
 HerbSpecification = "^0.1.0"
 MLStyle = "^0.4.17"
 StatsBase = "^0.34"
 julia = "^1.8"
->>>>>>> a63cd1e1
 
 [extras]
 LegibleLambdas = "f1f30506-32fe-5131-bd72-7c197988f9e5"
