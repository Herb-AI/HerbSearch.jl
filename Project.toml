--- conflicted
+++ resolved
@@ -18,7 +18,6 @@
 
 [compat]
 DataStructures = "0.17,0.18"
-<<<<<<< HEAD
 HerbConstraints = "^0.1.0"
 HerbCore = "^0.2.0"
 HerbGrammar = "^0.2.0"
@@ -27,14 +26,6 @@
 MLStyle = "^0.4.17"
 StatsBase = "^0.34"
 julia = "^1.8"
-=======
-HerbConstraints = "0.1.0"
-HerbCore = "0.1.1"
-HerbInterpret = "0.1.0"
-HerbSpecification = "0.1.0"
-StatsBase = "0.34"
-julia = "1.8"
->>>>>>> a9d59af6
 
 [extras]
 LegibleLambdas = "f1f30506-32fe-5131-bd72-7c197988f9e5"
