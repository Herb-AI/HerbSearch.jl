using HerbCore
using HerbSearch
using HerbGrammar
using HerbInterpret
using HerbConstraints
using HerbSpecification
using Test


include("test_helpers.jl")
using Random
Random.seed!(1234)

using Logging
disable_logging(LogLevel(1))

@testset "HerbSearch.jl" verbose=true begin
    include("test_search_procedure.jl")        
    include("test_context_free_iterators.jl") #TODO: see "probabilistic enumerator" in test_context_free_iterators.jl
    include("test_sampling.jl")
    include("test_stochastic_functions.jl")
    include("test_stochastic_algorithms.jl")
    include("test_genetic.jl")
<<<<<<< HEAD
    include("meta_search_tests.jl")
=======
    include("test_programiterator_macro.jl")

    include("test_forbidden.jl")
    include("test_ordered.jl")
    include("test_contains.jl")

    # Excluded because it contains long tests
    # include("test_realistic_searches.jl")
>>>>>>> a63cd1e1
end<|MERGE_RESOLUTION|>--- conflicted
+++ resolved
@@ -18,19 +18,17 @@
     include("test_search_procedure.jl")        
     include("test_context_free_iterators.jl") #TODO: see "probabilistic enumerator" in test_context_free_iterators.jl
     include("test_sampling.jl")
-    include("test_stochastic_functions.jl")
-    include("test_stochastic_algorithms.jl")
+    include("test_stochastic/test_stochastic.jl")
     include("test_genetic.jl")
-<<<<<<< HEAD
     include("meta_search_tests.jl")
-=======
     include("test_programiterator_macro.jl")
 
+    include("test_uniform_iterator.jl")
     include("test_forbidden.jl")
     include("test_ordered.jl")
     include("test_contains.jl")
+    include("test_unique.jl")
 
     # Excluded because it contains long tests
     # include("test_realistic_searches.jl")
->>>>>>> a63cd1e1
 end