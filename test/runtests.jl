--- conflicted
+++ resolved
@@ -11,8 +11,11 @@
 using Random
 Random.seed!(1234)
 
-<<<<<<< HEAD
 @testset "HerbSearch.jl" verbose = true begin
+	@testset "Aqua" Aqua.test_all(
+		HerbSearch,
+		piracies = (treat_as_own = [RuleNode, AbstractGrammar],),
+	)
 	include("test_search_procedure.jl")
 	include("test_divide_conquer.jl")
 	include("test_divide_conquer_example.jl")
@@ -21,16 +24,6 @@
 	include("test_stochastic/test_stochastic.jl")
 	include("test_genetic.jl")
 	include("test_programiterator_macro.jl")
-=======
-@testset "HerbSearch.jl" verbose=true begin
-    @testset "Aqua" Aqua.test_all(HerbSearch, piracies = (treat_as_own=[RuleNode, AbstractGrammar],))
-    include("test_search_procedure.jl")        
-    include("test_context_free_iterators.jl")
-    include("test_sampling.jl")
-    include("test_stochastic/test_stochastic.jl")
-    include("test_genetic.jl")
-    include("test_programiterator_macro.jl")
->>>>>>> 8fe642aa
 
 	include("test_uniform_iterator.jl")
 	include("test_forbidden.jl")
