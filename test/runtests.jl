using HerbCore
using HerbSearch
using HerbGrammar
using HerbInterpret
using HerbConstraints
using HerbSpecification
using Test

include("test_helpers.jl")
using Random
Random.seed!(1234)

@testset "HerbSearch.jl" verbose=true begin
    include("test_search_procedure.jl")        
    include("test_context_free_iterators.jl")
    include("test_sampling.jl")
    include("test_stochastic/test_stochastic.jl")
    include("test_genetic.jl")
    include("test_programiterator_macro.jl")

    include("test_uniform_iterator.jl")
    include("test_forbidden.jl")
    include("test_ordered.jl")
    include("test_contains.jl")
<<<<<<< HEAD
    include("test_probe.jl")
    include("test_newprograms.jl")
=======
    include("test_contains_subtree.jl")
>>>>>>> a43eb059
    include("test_unique.jl")

    include("test_constraints.jl")

    # Excluded because it contains long tests
    # include("test_realistic_searches.jl")
end<|MERGE_RESOLUTION|>--- conflicted
+++ resolved
@@ -22,12 +22,9 @@
     include("test_forbidden.jl")
     include("test_ordered.jl")
     include("test_contains.jl")
-<<<<<<< HEAD
     include("test_probe.jl")
     include("test_newprograms.jl")
-=======
     include("test_contains_subtree.jl")
->>>>>>> a43eb059
     include("test_unique.jl")
 
     include("test_constraints.jl")
