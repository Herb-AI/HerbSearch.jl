--- conflicted
+++ resolved
@@ -32,20 +32,15 @@
 	include("test_unique.jl")
 	include("test_constraints.jl")
 
+    include("test_grammar_refactor/test_grammar_refactoring.jl")
+
+    # Excluded because it contains long tests
+    # include("test_realistic_searches.jl")
 	# 	# Excluded because it contains long tests
 	# 	# include("test_realistic_searches.jl")
 end
 
-<<<<<<< HEAD
-    include("test_constraints.jl")
-
-    include("test_grammar_refactor/test_grammar_refactoring.jl")
-
-    # Excluded because it contains long tests
-    # include("test_realistic_searches.jl")
-=======
 @testset verbose = true "Divide and conquer extension" begin
 	include("test_divide_conquer.jl")
 	include("test_divide_conquer_example.jl")
->>>>>>> 40ad24e9
 end