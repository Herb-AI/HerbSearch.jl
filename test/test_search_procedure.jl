@testset verbose=true "Search procedure" begin
    g₁ = @csgrammar begin
        Number = |(1:2)
        Number = x
        Number = Number + Number
        Number = Number * Number
    end

    @testset "Search" begin
        problem = Problem([IOExample(Dict(:x => x), 2x+1) for x ∈ 1:5])
        iterator = BFSIterator(g₁, :Number, max_depth=5)

<<<<<<< HEAD
        @test execute_on_input(SymbolTable(g₁), solution, Dict(:x => 6)) == 2*6+1
=======
        solution, flag = synth(problem, iterator)
        program = rulenode2expr(solution, g₁)

        @test execute_on_input(SymbolTable(g₁), program, Dict(:x => 6)) == 2*6+1
>>>>>>> a63cd1e1
    end

    @testset "Search max_enumerations stopping condition" begin
        problem = Problem([IOExample(Dict(:x => x), 2x+1) for x ∈ 1:5])

        iterator = BFSIterator(g₁, :Number, max_enumerations=5)
        solution, flag = synth(problem, iterator)

        @test flag == suboptimal_program
    end

    @testset "Search with errors in evaluation" begin
        g₂ = @csgrammar begin
            Number = 1
            List = []
            Index = List[Number]
        end
        
        problem = Problem([IOExample(Dict(), x) for x ∈ 1:5])
        iterator = BFSIterator(g₂, :Index, max_depth=2)
        solution, flag = synth(problem, iterator, allow_evaluation_errors=true)

        @test flag == suboptimal_program
    end

    @testset "Best search" begin
        problem = Problem(push!([IOExample(Dict(:x => x), 2x+1) for x ∈ 1:5], IOExample(Dict(:x => 5), 15)))
<<<<<<< HEAD
        solution, error, _  = search_best(g₁, problem, :Number, max_depth=3)

        @test error == 1
        @test execute_on_input(SymbolTable(g₁), solution, Dict(:x => 6)) == 2*6+1
=======
        iterator = BFSIterator(g₁, :Number, max_depth=3)

        solution, flag = synth(problem, iterator)
        program = rulenode2expr(solution, g₁)

        @test flag == suboptimal_program
        @test execute_on_input(SymbolTable(g₁), program, Dict(:x => 6)) == 2*6+1
>>>>>>> a63cd1e1

    end

    @testset "Search_best max_enumerations stopping condition" begin
        problem = Problem([IOExample(Dict(:x => x), 2x-1) for x ∈ 1:5])
<<<<<<< HEAD
        solution, error, _  = search_best(g₁, problem, :Number, max_enumerations=2)
=======
        iterator = BFSIterator(g₁, :Number, max_enumerations=3)

        solution, flag = synth(problem, iterator)
        program = rulenode2expr(solution, g₁)

>>>>>>> a63cd1e1

        #@test program == :x #the new BFSIterator returns program == 1, which is also valid
        @test flag == suboptimal_program
    end

    @testset "Search_best with errors in evaluation" begin
        g₃ = @csgrammar begin
            Number = 1
            List = []
            Index = List[Number]
        end
        
        problem = Problem([IOExample(Dict(), x) for x ∈ 1:5])
<<<<<<< HEAD
        solution, error, _  = search_best(g₃, problem, :Index, max_depth=2, allow_evaluation_errors=true)
=======
        iterator = BFSIterator(g₃, :Index, max_depth=2)
        solution, flag = synth(problem, iterator, allow_evaluation_errors=true) 
>>>>>>> a63cd1e1

        @test solution == RuleNode(3, [RuleNode(2), RuleNode(1)])
        @test flag == suboptimal_program
    end
end<|MERGE_RESOLUTION|>--- conflicted
+++ resolved
@@ -10,21 +10,17 @@
         problem = Problem([IOExample(Dict(:x => x), 2x+1) for x ∈ 1:5])
         iterator = BFSIterator(g₁, :Number, max_depth=5)
 
-<<<<<<< HEAD
-        @test execute_on_input(SymbolTable(g₁), solution, Dict(:x => 6)) == 2*6+1
-=======
         solution, flag = synth(problem, iterator)
         program = rulenode2expr(solution, g₁)
 
         @test execute_on_input(SymbolTable(g₁), program, Dict(:x => 6)) == 2*6+1
->>>>>>> a63cd1e1
     end
 
     @testset "Search max_enumerations stopping condition" begin
         problem = Problem([IOExample(Dict(:x => x), 2x+1) for x ∈ 1:5])
 
-        iterator = BFSIterator(g₁, :Number, max_enumerations=5)
-        solution, flag = synth(problem, iterator)
+        iterator = BFSIterator(g₁, :Number)
+        solution, flag = synth(problem, iterator, max_enumerations=5)
 
         @test flag == suboptimal_program
     end
@@ -45,12 +41,6 @@
 
     @testset "Best search" begin
         problem = Problem(push!([IOExample(Dict(:x => x), 2x+1) for x ∈ 1:5], IOExample(Dict(:x => 5), 15)))
-<<<<<<< HEAD
-        solution, error, _  = search_best(g₁, problem, :Number, max_depth=3)
-
-        @test error == 1
-        @test execute_on_input(SymbolTable(g₁), solution, Dict(:x => 6)) == 2*6+1
-=======
         iterator = BFSIterator(g₁, :Number, max_depth=3)
 
         solution, flag = synth(problem, iterator)
@@ -58,21 +48,16 @@
 
         @test flag == suboptimal_program
         @test execute_on_input(SymbolTable(g₁), program, Dict(:x => 6)) == 2*6+1
->>>>>>> a63cd1e1
 
     end
 
     @testset "Search_best max_enumerations stopping condition" begin
         problem = Problem([IOExample(Dict(:x => x), 2x-1) for x ∈ 1:5])
-<<<<<<< HEAD
-        solution, error, _  = search_best(g₁, problem, :Number, max_enumerations=2)
-=======
-        iterator = BFSIterator(g₁, :Number, max_enumerations=3)
+        iterator = BFSIterator(g₁, :Number)
 
-        solution, flag = synth(problem, iterator)
+        solution, flag = synth(problem, iterator, max_enumerations=3)
         program = rulenode2expr(solution, g₁)
 
->>>>>>> a63cd1e1
 
         #@test program == :x #the new BFSIterator returns program == 1, which is also valid
         @test flag == suboptimal_program
@@ -86,12 +71,8 @@
         end
         
         problem = Problem([IOExample(Dict(), x) for x ∈ 1:5])
-<<<<<<< HEAD
-        solution, error, _  = search_best(g₃, problem, :Index, max_depth=2, allow_evaluation_errors=true)
-=======
         iterator = BFSIterator(g₃, :Index, max_depth=2)
         solution, flag = synth(problem, iterator, allow_evaluation_errors=true) 
->>>>>>> a63cd1e1
 
         @test solution == RuleNode(3, [RuleNode(2), RuleNode(1)])
         @test flag == suboptimal_program
